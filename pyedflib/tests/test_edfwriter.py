# -*- coding: utf-8 -*-
# Copyright (c) 2015 Holger Nahrstaedt
from __future__ import division, print_function, absolute_import

import os
import numpy as np
# from numpy.testing import (assert_raises, run_module_suite,
#                            assert_equal, assert_allclose, assert_almost_equal)
import unittest
import pyedflib
from datetime import datetime, date


class TestEdfWriter(unittest.TestCase):
    def setUp(self):
        data_dir = os.path.join(os.path.dirname(__file__), 'data')
        self.bdfplus_data_file = os.path.join(data_dir, 'tmp_test_file_plus.bdf')
        self.edfplus_data_file = os.path.join(data_dir, 'tmp_test_file_plus.edf')
        self.bdf_data_file = os.path.join(data_dir, 'tmp_test_file.bdf')
        self.edf_data_file = os.path.join(data_dir, 'tmp_test_file.edf')

    def test_EdfWriter_BDFplus(self):
        channel_info1 = {'label': 'test_label', 'dimension': 'mV', 'sample_rate': 100,
                        'physical_max': 1.0, 'physical_min': -1.0,
                        'digital_max': 8388607, 'digital_min': -8388608,
                        'prefilter': 'pre1', 'transducer': 'trans1'}
        channel_info2 = {'label': 'test_label', 'dimension': 'mV', 'sample_rate': 100,
                             'physical_max': 1.0, 'physical_min': -1.0,
                            'digital_max': 8388607, 'digital_min': -8388608,
                            'prefilter': 'pre1', 'transducer': 'trans1'}
        f = pyedflib.EdfWriter(self.bdfplus_data_file, 2,
                               file_type=pyedflib.FILETYPE_BDFPLUS)
        f.setSignalHeader(0,channel_info1)
        f.setSignalHeader(1,channel_info2)
        f.setTechnician('tec1')
        f.setRecordingAdditional('recAdd1')
        f.setPatientName('pat1')
        f.setPatientCode('code1')
        f.setPatientAdditional('patAdd1')
        f.setAdmincode('admin1')
        f.setEquipment('eq1')
        f.setGender(1)
        f.setBirthdate(date(1951, 8, 2))
        f.setStartdatetime(datetime(2017, 1, 1, 1, 1, 1))
        f.setSamplefrequency(1,200)
        f.setPhysicalMaximum(1,2)
        f.setPhysicalMinimum(1,-2)
        f.setLabel(1,'test 2')
        f.setPhysicalDimension(1,'l2')
        f.setTransducer(1,'trans2')
        f.setPrefilter(1,'pre2')
        data1 = np.ones(100) * 0.1
        data2 = np.ones(200) * 0.2
        f.writePhysicalSamples(data1)
        f.writePhysicalSamples(data2)
        f.writePhysicalSamples(data1)
        f.writePhysicalSamples(data2)
        del f

        f = pyedflib.EdfReader(self.bdfplus_data_file)
        np.testing.assert_equal(f.getTechnician(), 'tec1')
        np.testing.assert_equal(f.getRecordingAdditional(), 'recAdd1')
        np.testing.assert_equal(f.getPatientName(), 'pat1')
        np.testing.assert_equal(f.getPatientCode(), 'code1')
        np.testing.assert_equal(f.getPatientAdditional(), 'patAdd1')
        np.testing.assert_equal(f.getAdmincode(), 'admin1')
        np.testing.assert_equal(f.getEquipment(), 'eq1')
        np.testing.assert_equal(f.getGender(), 'Male')
        np.testing.assert_equal(f.getBirthdate(), '02 aug 1951')
        np.testing.assert_equal(f.getStartdatetime(), datetime(2017, 1, 1, 1, 1, 1))

        np.testing.assert_equal(f.getLabel(0), 'test_label')
        np.testing.assert_equal(f.getPhysicalDimension(0), 'mV')
        np.testing.assert_equal(f.getPrefilter(0), 'pre1')
        np.testing.assert_equal(f.getTransducer(0), 'trans1')
        np.testing.assert_equal(f.getSampleFrequency(0), 100)

        np.testing.assert_equal(f.getLabel(1), 'test 2')
        np.testing.assert_equal(f.getPhysicalDimension(1), 'l2')
        np.testing.assert_equal(f.getPrefilter(1), 'pre2')
        np.testing.assert_equal(f.getTransducer(1), 'trans2')
        np.testing.assert_equal(f.getSampleFrequency(1), 200)
        np.testing.assert_equal(f.getPhysicalMaximum(1), 2)
        np.testing.assert_equal(f.getPhysicalMinimum(1), -2)
        del f

    def test_EdfWriter_BDFplus2(self):
        channel_info1 = {'label': 'test_label', 'dimension': 'mV', 'sample_rate': 100,
                        'physical_max': 1.0, 'physical_min': -1.0,
                        'digital_max': 8388607, 'digital_min': -8388608,
                        'prefilter': 'pre1', 'transducer': 'trans1'}
        channel_info2 = {'label': 'test_label', 'dimension': 'mV', 'sample_rate': 100,
                             'physical_max': 1.0, 'physical_min': -1.0,
                            'digital_max': 8388607, 'digital_min': -8388608,
                            'prefilter': 'pre1', 'transducer': 'trans1'}
        f = pyedflib.EdfWriter(self.bdfplus_data_file, 2,
                               file_type=pyedflib.FILETYPE_BDFPLUS)
        f.setSignalHeader(0,channel_info1)
        f.setSignalHeader(1,channel_info2)
        f.setTechnician('tec1')
        f.setRecordingAdditional('recAdd1')
        f.setPatientName('empty')

        f.setPatientCode('code1')
        f.setPatientAdditional('patAdd1')
        f.setAdmincode('admin1')
        f.setEquipment('eq1')
        f.setGender("Male")
        f.setBirthdate(date(1951, 8, 2))
        f.setStartdatetime(datetime(2017, 1, 1, 1, 1, 1))
        f.setSamplefrequency(1,100)
        f.setPhysicalMaximum(1,2)
        f.setPhysicalMinimum(1,-2)

        data1 = np.ones(100) * 0.1
        data2 = np.ones(100) * 0.2
        f.writePhysicalSamples(data1)
        f.writePhysicalSamples(data2)
        f.writePhysicalSamples(data2)
        f.writePhysicalSamples(data1)
        del f

        f = pyedflib.EdfReader(self.bdfplus_data_file)
        np.testing.assert_equal(f.getTechnician(), 'tec1')
        np.testing.assert_equal(f.getRecordingAdditional(), 'recAdd1')
        np.testing.assert_equal(f.getPatientName(), 'empty')
        np.testing.assert_equal(f.getPatientCode(), 'code1')
        np.testing.assert_equal(f.getPatientAdditional(), 'patAdd1')
        np.testing.assert_equal(f.getAdmincode(), 'admin1')
        np.testing.assert_equal(f.getEquipment(), 'eq1')
        np.testing.assert_equal(f.getGender(), 'Male')
        np.testing.assert_equal(f.getBirthdate(), '02 aug 1951')
        np.testing.assert_equal(f.getStartdatetime(), datetime(2017, 1, 1, 1, 1, 1))

        x01 = f.readSignal(0,000,100)
        x02 = f.readSignal(0,100,100)
        x11 = f.readSignal(1,000,100)
        x12 = f.readSignal(1,100,100)
        np.testing.assert_almost_equal(np.sum(np.abs(x01-data1)),0,decimal=4)
        np.testing.assert_almost_equal(np.sum(np.abs(x02-data2)),0,decimal=4)
        np.testing.assert_almost_equal(np.sum(np.abs(x11-data2)),0,decimal=4)
        np.testing.assert_almost_equal(np.sum(np.abs(x12-data1)),0,decimal=4)
        del f

    def test_EdfWriter_BDF(self):
        channel_info1 = {'label': 'test_label', 'dimension': 'mV', 'sample_rate': 100,
                        'physical_max': 1.0, 'physical_min': -1.0,
                        'digital_max': 8388607, 'digital_min': -8388608,
                        'prefilter': 'pre1', 'transducer': 'trans1'}
        channel_info2 = {'label': 'test_label', 'dimension': 'mV', 'sample_rate': 100,
                            'physical_max': 1.0, 'physical_min': -1.0,
                            'digital_max': 8388607, 'digital_min': -8388608,
                            'prefilter': 'pre1', 'transducer': 'trans1'}
        f = pyedflib.EdfWriter(self.bdf_data_file, 2,
                               file_type=pyedflib.FILETYPE_BDF)
        f.setSignalHeader(0,channel_info1)
        f.setSignalHeader(1,channel_info2)

        data = np.ones(100) * 0.1
        f.writePhysicalSamples(data)
        f.writePhysicalSamples(data)
        f.writePhysicalSamples(data)
        f.writePhysicalSamples(data)
        del f

        f = pyedflib.EdfReader(self.bdf_data_file)

        np.testing.assert_equal(f.getLabel(0), 'test_label')
        np.testing.assert_equal(f.getPhysicalDimension(0), 'mV')
        np.testing.assert_equal(f.getPrefilter(0), 'pre1')
        np.testing.assert_equal(f.getTransducer(0), 'trans1')
        np.testing.assert_equal(f.getSampleFrequency(0), 100)
        del f

    def test_EdfWriter_EDFplus(self):
        channel_info = {'label': 'test_label', 'dimension': 'mV', 'sample_rate': 100,
                        'physical_max': 1.0, 'physical_min': -1.0,
                        'digital_max': 32767, 'digital_min': -32768,
                        'prefilter': 'pre1', 'transducer': 'trans1'}
        f = pyedflib.EdfWriter(self.edfplus_data_file, 1,
                               file_type=pyedflib.FILETYPE_EDFPLUS)

        header = {'technician': 'tec1', 'recording_additional': 'recAdd1', 'patientname': 'pat1',
                  'patient_additional': 'patAdd1', 'patientcode': 'code1', 'equipment': 'eq1',
                  'admincode':'admin1','gender':1,'startdate':datetime(2017, 1, 1, 1, 1, 1),'birthdate':date(1951, 8, 2)}
        f.setHeader(header)
        f.setSignalHeader(0,channel_info)
        data = np.ones(100) * 0.1
        f.writePhysicalSamples(data)
        f.writePhysicalSamples(data)
        del f

        f = pyedflib.EdfReader(self.edfplus_data_file)
        np.testing.assert_equal(f.getTechnician(), 'tec1')
        np.testing.assert_equal(f.getRecordingAdditional(), 'recAdd1')
        np.testing.assert_equal(f.getPatientName(), 'pat1')
        np.testing.assert_equal(f.getPatientCode(), 'code1')
        np.testing.assert_equal(f.getEquipment(), 'eq1')
        np.testing.assert_equal(f.getPatientAdditional(), 'patAdd1')
        np.testing.assert_equal(f.getAdmincode(), 'admin1')
        np.testing.assert_equal(f.getGender(), 'Male')
        np.testing.assert_equal(f.getBirthdate(), '02 aug 1951')
        np.testing.assert_equal(f.getStartdatetime(), datetime(2017, 1, 1, 1, 1, 1))

        np.testing.assert_equal(f.getLabel(0), 'test_label')
        np.testing.assert_equal(f.getPhysicalDimension(0), 'mV')
        np.testing.assert_equal(f.getPrefilter(0), 'pre1')
        np.testing.assert_equal(f.getTransducer(0), 'trans1')
        np.testing.assert_equal(f.getSampleFrequency(0), 100)
        del f

    def test_EdfWriter_EDF(self):
        channel_info1 = {'label': 'test_label', 'dimension': 'mV', 'sample_rate': 100,
                        'physical_max': 1.0, 'physical_min': -1.0,
                        'digital_max': 32767, 'digital_min': -32768,
                        'prefilter': 'pre1', 'transducer': 'trans1'}
        channel_info2 = {'label': 'test_label', 'dimension': 'mV', 'sample_rate': 100,
                             'physical_max': 1.0, 'physical_min': -1.0,
                            'digital_max': 32767, 'digital_min': -32768,
                            'prefilter': 'pre1', 'transducer': 'trans1'}
        f = pyedflib.EdfWriter(self.edf_data_file, 2,
                               file_type=pyedflib.FILETYPE_EDF)
        f.setSignalHeader(0,channel_info1)
        f.setSignalHeader(1,channel_info2)
        data = np.ones(100) * 0.1
        f.writePhysicalSamples(data)
        f.writePhysicalSamples(data)
        del f

        f = pyedflib.EdfReader(self.edf_data_file)

        np.testing.assert_equal(f.getLabel(0), 'test_label')
        np.testing.assert_equal(f.getPhysicalDimension(0), 'mV')
        np.testing.assert_equal(f.getPrefilter(0), 'pre1')
        np.testing.assert_equal(f.getTransducer(0), 'trans1')
        np.testing.assert_equal(f.getSampleFrequency(0), 100)
        del f

    def test_SampleWriting(self):
        channel_info1 = {'label':'test_label1', 'dimension':'mV', 'sample_rate':100,
                         'physical_max':1.0,'physical_min':-1.0,
                         'digital_max':8388607,'digital_min':-8388608,
                         'prefilter':'pre1','transducer':'trans1'}
        channel_info2 = {'label':'test_label2', 'dimension':'mV', 'sample_rate':100,
                         'physical_max':1.0,'physical_min':-1.0,
                         'digital_max':8388607,'digital_min':-8388608,
                         'prefilter':'pre2','transducer':'trans2'}
        f = pyedflib.EdfWriter(self.bdfplus_data_file, 2,
                              file_type=pyedflib.FILETYPE_BDFPLUS)
        f.setSignalHeader(0,channel_info1)
        f.setSignalHeader(1,channel_info2)

        data1 = np.ones(500) * 0.1
        data2 = np.ones(500) * 0.2
        data_list = []
        data_list.append(data1)
        data_list.append(data2)
        f.writeSamples(data_list)
        f.close()

        f = pyedflib.EdfReader(self.bdfplus_data_file)
        data1_read = f.readSignal(0)
        data2_read = f.readSignal(1)
        f._close
        np.testing.assert_equal(len(data1), len(data1_read))
        np.testing.assert_equal(len(data2), len(data2_read))
        np.testing.assert_almost_equal(data1, data1_read)
        np.testing.assert_almost_equal(data2, data2_read)

    def test_EdfWriter_EDF_contextmanager(self):
        channel_info1 = {'label': 'test_label', 'dimension': 'mV', 'sample_rate': 100,
                        'physical_max': 1.0, 'physical_min': -1.0,
                        'digital_max': 32767, 'digital_min': -32768,
                        'prefilter': 'pre1', 'transducer': 'trans1'}
        channel_info2 = {'label': 'test_label', 'dimension': 'mV', 'sample_rate': 100,
                             'physical_max': 1.0, 'physical_min': -1.0,
                            'digital_max': 32767, 'digital_min': -32768,
                            'prefilter': 'pre1', 'transducer': 'trans1'}
        with pyedflib.EdfWriter(self.edf_data_file, 2, file_type=pyedflib.FILETYPE_EDF) as f:
            f.setSignalHeader(0,channel_info1)
            f.setSignalHeader(1,channel_info2)
            data = np.ones(100) * 0.1
            f.writePhysicalSamples(data)
            f.writePhysicalSamples(data)

        with pyedflib.EdfReader(self.edf_data_file) as f:
            np.testing.assert_equal(f.getLabel(0), 'test_label')
            np.testing.assert_equal(f.getPhysicalDimension(0), 'mV')
            np.testing.assert_equal(f.getPrefilter(0), 'pre1')
            np.testing.assert_equal(f.getTransducer(0), 'trans1')
            np.testing.assert_equal(f.getSampleFrequency(0), 100)

    def test_SampleWritingContextManager(self):
        channel_info1 = {'label':'test_label1', 'dimension':'mV', 'sample_rate':100,
                         'physical_max':1.0,'physical_min':-1.0,
                         'digital_max':8388607,'digital_min':-8388608,
                         'prefilter':'pre1','transducer':'trans1'}
        channel_info2 = {'label':'test_label2', 'dimension':'mV', 'sample_rate':100,
                         'physical_max':1.0,'physical_min':-1.0,
                         'digital_max':8388607,'digital_min':-8388608,
                         'prefilter':'pre2','transducer':'trans2'}
        
        with pyedflib.EdfWriter(self.bdfplus_data_file, 2, file_type=pyedflib.FILETYPE_BDFPLUS) as f:       

            f.setSignalHeader(0,channel_info1)
            f.setSignalHeader(1,channel_info2)
            data1 = np.ones(500) * 0.1
            data2 = np.ones(500) * 0.2
            data_list = []
            data_list.append(data1)
            data_list.append(data2)
            f.writeSamples(data_list)

        with pyedflib.EdfReader(self.bdfplus_data_file) as f:
            data1_read = f.readSignal(0)
            data2_read = f.readSignal(1)

        with pyedflib.EdfReader(self.bdfplus_data_file) as f:
            data1_read = f.readSignal(0)
            data2_read = f.readSignal(1)

        np.testing.assert_equal(len(data1), len(data1_read))
        np.testing.assert_equal(len(data2), len(data2_read))
        np.testing.assert_almost_equal(data1, data1_read)
        np.testing.assert_almost_equal(data2, data2_read)

    def test_SampleWriting2(self):
        channel_info1 = {'label':'test_label1', 'dimension':'mV', 'sample_rate':100,
                         'physical_max':1.0,'physical_min':-1.0,
                         'digital_max':8388607,'digital_min':-8388608,
                         'prefilter':'pre1','transducer':'trans1'}
        channel_info2 = {'label':'test_label2', 'dimension':'mV', 'sample_rate':100,
                         'physical_max':1.0,'physical_min':-1.0,
                         'digital_max':8388607,'digital_min':-8388608,
                         'prefilter':'pre2','transducer':'trans2'}
        f = pyedflib.EdfWriter(self.bdfplus_data_file, 2,
                              file_type=pyedflib.FILETYPE_BDFPLUS)
        f.setSignalHeader(0,channel_info1)
        f.setSignalHeader(1,channel_info2)

        data1 = np.ones(500) * 0.1
        data2 = np.ones(500) * 0.2
        data_list = []
        data_list.append(data1)
        data_list.append(data2)
        f.writeSamples(data_list)
        del f

        f = pyedflib.EdfReader(self.bdfplus_data_file)
        data1_read = f.readSignal(0)
        data2_read = f.readSignal(1)
        del f
        np.testing.assert_equal(len(data1), len(data1_read))
        np.testing.assert_equal(len(data2), len(data2_read))
        np.testing.assert_almost_equal(data1, data1_read)
        np.testing.assert_almost_equal(data2, data2_read)
        
    def test_SampleWriting_digital(self):

        dmin, dmax = [0, 1024]
        pmin, pmax = [0, 1.0]
        channel_info1 = {'label':'test_label1', 'dimension':'mV', 'sample_rate':100,
                         'physical_max':pmax,'physical_min':pmin,
                         'digital_max':dmax,'digital_min':dmin,
                         'prefilter':'pre1','transducer':'trans1'}
        channel_info2 = {'label':'test_label2', 'dimension':'mV', 'sample_rate':100,
                         'physical_max':pmax,'physical_min':pmin,
                         'digital_max':dmax,'digital_min':dmin,
                         'prefilter':'pre2','transducer':'trans2'}


        f = pyedflib.EdfWriter(self.bdfplus_data_file, 2,
                              file_type=pyedflib.FILETYPE_EDFPLUS)
        f.setSignalHeader(0,channel_info1)
        f.setSignalHeader(1,channel_info2)

        data1 = np.arange(500, dtype=np.float)
        data2 = np.arange(500, dtype=np.float)
        data_list = []
        data_list.append(data1)
        data_list.append(data2)
        with  np.testing.assert_raises(TypeError):
            f.writeSamples(data_list, digital=True)
<<<<<<< HEAD
=======
        f.close()
>>>>>>> 1d2c0092
        del f    

        f = pyedflib.EdfWriter(self.bdfplus_data_file, 2,
                              file_type=pyedflib.FILETYPE_EDFPLUS)
        f.setSignalHeader(0,channel_info1)
        f.setSignalHeader(1,channel_info2)

<<<<<<< HEAD
        data1 = np.arange(500, dtype=np.int)
        data2 = np.arange(500, dtype=np.int)
=======
        data1 = np.arange(500, dtype=np.int32)
        data2 = np.arange(500, dtype=np.int32)
>>>>>>> 1d2c0092
        data_list = []
        data_list.append(data1)
        data_list.append(data2)
        f.writeSamples(data_list, digital=True)
        del f

        f = pyedflib.EdfReader(self.bdfplus_data_file)
        data1_read = (f.readSignal(0) - pmin)/((pmax-pmin)/(dmax-dmin)) # converting back to digital
        data2_read = (f.readSignal(1) - pmin)/((pmax-pmin)/(dmax-dmin)) # converting back to digital
        del f
    
        np.testing.assert_equal(len(data1), len(data1_read))
        np.testing.assert_equal(len(data2), len(data2_read))
        np.testing.assert_almost_equal(data1, data1_read)
        np.testing.assert_almost_equal(data2, data2_read)

    def test_TestRoundingEDF(self):
        channel_info1 = {'label':'test_label1', 'dimension':'mV', 'sample_rate':100,
                         'physical_max':1.0,'physical_min':-1.0,
                         'digital_max':32767,'digital_min':-32768,
                         'prefilter':'pre1','transducer':'trans1'}
        f = pyedflib.EdfWriter(self.edfplus_data_file, 1,
                              file_type=pyedflib.FILETYPE_EDFPLUS)
        f.setSignalHeader(0,channel_info1)

        time = np.linspace(0,5,500)
        data1 = np.sin(2*np.pi*1*time)
        data_list = []
        data_list.append(data1)
        f.writeSamples(data_list)
        del f

        f = pyedflib.EdfReader(self.edfplus_data_file)
        data1_read = f.readSignal(0)
        del f
        np.testing.assert_equal(len(data1), len(data1_read))
        np.testing.assert_almost_equal(data1, data1_read,decimal=4)

        f = pyedflib.EdfWriter(self.edfplus_data_file, 1,
                                   file_type=pyedflib.FILETYPE_EDFPLUS)
        f.setSignalHeader(0,channel_info1)

        data_list = []
        data_list.append(data1_read)
        f.writeSamples(data_list)
        del f

        f = pyedflib.EdfReader(self.edfplus_data_file)
        data2_read = f.readSignal(0)
        del f
        np.testing.assert_equal(len(data1), len(data2_read))
        np.testing.assert_almost_equal(data1, data2_read,decimal=4)
        np.testing.assert_almost_equal(data1_read, data2_read, decimal=4)

    def test_AnnotationWriting(self):
        channel_info = {'label': 'test_label', 'dimension': 'mV', 'sample_rate': 100,
                        'physical_max': 1.0, 'physical_min': -1.0,
                        'digital_max': 8388607, 'digital_min': -8388608,
                        'prefilter': 'pre1', 'transducer': 'trans1'}
        f = pyedflib.EdfWriter(self.bdf_data_file, 1,
                               file_type=pyedflib.FILETYPE_BDFPLUS)
        f.setSignalHeader(0,channel_info)
        data = np.ones(100) * 0.1
        f.writePhysicalSamples(data)
        f.writePhysicalSamples(data)
        f.writePhysicalSamples(data)
        f.writePhysicalSamples(data)
        f.writeAnnotation(1.23, 0.2, u"annotation1_ä")
        f.writeAnnotation(0.25, -1, u"annotation2_ü")
        f.writeAnnotation(1.25, 0, u"annotation3_ö")
        f.writeAnnotation(1.30, -1, u"annotation4_ß")
        del f
        f = pyedflib.EdfReader(self.bdf_data_file)
        ann_time, ann_duration, ann_text = f.readAnnotations()
        del f
        np.testing.assert_almost_equal(ann_time[0], 1.23)
        np.testing.assert_almost_equal(ann_duration[0], 0.2)
        np.testing.assert_equal(ann_text[0], "annotation1_..")
        np.testing.assert_almost_equal(ann_time[1], 0.25)
        np.testing.assert_almost_equal(ann_duration[1], -1)
        np.testing.assert_equal(ann_text[1], "annotation2_..")
        np.testing.assert_almost_equal(ann_time[2], 1.25)
        np.testing.assert_almost_equal(ann_duration[2], 0)
        np.testing.assert_equal(ann_text[2], "annotation3_..")
        np.testing.assert_almost_equal(ann_time[3], 1.30)
        np.testing.assert_almost_equal(ann_duration[3], -1)
        np.testing.assert_equal(ann_text[3], "annotation4_..")

    def test_AnnotationWritingUTF8(self):
        channel_info = {'label': 'test_label', 'dimension': 'mV', 'sample_rate': 100,
                        'physical_max': 1.0, 'physical_min': -1.0,
                        'digital_max': 8388607, 'digital_min': -8388608,
                        'prefilter': u'test', 'transducer': 'trans1'}
        f = pyedflib.EdfWriter(self.bdf_data_file, 1,
                               file_type=pyedflib.FILETYPE_BDFPLUS)
        f.setSignalHeader(0,channel_info)
        data = np.ones(100) * 0.1
        f.writePhysicalSamples(data)
        f.writePhysicalSamples(data)
        f.writePhysicalSamples(data)
        f.writePhysicalSamples(data)
        f.writeAnnotation(1.23, 0.2, u"Zähne")
        f.writeAnnotation(0.25, -1, u"Fuß")
        f.writeAnnotation(1.25, 0, u"abc")
        del f

        f = pyedflib.EdfReader(self.bdf_data_file)
        ann_time, ann_duration, ann_text = f.readAnnotations()
        del f
        np.testing.assert_almost_equal(ann_time[0], 1.23)
        np.testing.assert_almost_equal(ann_duration[0], 0.2)
        np.testing.assert_equal(ann_text[0], "Z..hne")
        np.testing.assert_almost_equal(ann_time[1], 0.25)
        np.testing.assert_almost_equal(ann_duration[1], -1)
        np.testing.assert_equal(ann_text[1], "Fu..")
        np.testing.assert_almost_equal(ann_time[2], 1.25)
        np.testing.assert_almost_equal(ann_duration[2], 0)
        np.testing.assert_equal(ann_text[2], "abc")

    def test_BytesChars(self):
        channel_info = {'label': b'test_label', 'dimension': b'mV', 'sample_rate': 100,
                        'physical_max': 1.0, 'physical_min': -1.0,
                        'digital_max': 8388607, 'digital_min': -8388608,
                        'prefilter': b'      ', 'transducer': b'trans1'}
        f = pyedflib.EdfWriter(self.bdf_data_file, 1,
                               file_type=pyedflib.FILETYPE_BDFPLUS)
        f.setSignalHeader(0,channel_info)
        data = np.ones(100) * 0.1
        f.writePhysicalSamples(data)
        f.writePhysicalSamples(data)
        f.writePhysicalSamples(data)
        f.writePhysicalSamples(data)
        f.writeAnnotation(1.23, 0.2, b'Zaehne')
        f.writeAnnotation(0.25, -1, b'Fuss')
        f.writeAnnotation(1.25, 0, b'abc')
        del f

        f = pyedflib.EdfReader(self.bdf_data_file)
        ann_time, ann_duration, ann_text = f.readAnnotations()
        del f
        np.testing.assert_almost_equal(ann_time[0], 1.23)
        np.testing.assert_almost_equal(ann_duration[0], 0.2)
        np.testing.assert_equal(ann_text[0], "Zaehne")
        np.testing.assert_almost_equal(ann_time[1], 0.25)
        np.testing.assert_almost_equal(ann_duration[1], -1)
        np.testing.assert_equal(ann_text[1], "Fuss")
        np.testing.assert_almost_equal(ann_time[2], 1.25)
        np.testing.assert_almost_equal(ann_duration[2], 0)
        np.testing.assert_equal(ann_text[2], "abc")


if __name__ == '__main__':
    # run_module_suite(argv=sys.argv)
    unittest.main()<|MERGE_RESOLUTION|>--- conflicted
+++ resolved
@@ -381,10 +381,7 @@
         data_list.append(data2)
         with  np.testing.assert_raises(TypeError):
             f.writeSamples(data_list, digital=True)
-<<<<<<< HEAD
-=======
         f.close()
->>>>>>> 1d2c0092
         del f    
 
         f = pyedflib.EdfWriter(self.bdfplus_data_file, 2,
@@ -392,13 +389,8 @@
         f.setSignalHeader(0,channel_info1)
         f.setSignalHeader(1,channel_info2)
 
-<<<<<<< HEAD
-        data1 = np.arange(500, dtype=np.int)
-        data2 = np.arange(500, dtype=np.int)
-=======
         data1 = np.arange(500, dtype=np.int32)
         data2 = np.arange(500, dtype=np.int32)
->>>>>>> 1d2c0092
         data_list = []
         data_list.append(data1)
         data_list.append(data2)
