# -*- coding: utf-8 -*-
# Copyright (c) 2019 - 2021 Simon Kern
# Copyright (c) 2015 Holger Nahrstaedt

import os
import gc
import numpy as np
# from numpy.testing import (assert_raises, run_module_suite,
#                            assert_equal, assert_allclose, assert_almost_equal)
import unittest
import pyedflib
<<<<<<< HEAD
from pyedflib.edfwriter import EdfWriter
=======
from pyedflib.edfwriter import EdfWriter, ChannelDoesNotExist, WrongInputSize
>>>>>>> f8c57e97
from pyedflib.edfreader import EdfReader
from datetime import datetime, date


class TestEdfWriter(unittest.TestCase):

    @classmethod
    def setUpClass(cls):
        data_dir = os.path.join(os.path.dirname(__file__), 'data')
        cls.bdfplus_data_file = os.path.join(data_dir, 'tmp_test_file_plus.bdf')
        cls.edfplus_data_file = os.path.join(data_dir, 'tmp_test_file_plus.edf')
        cls.bdf_data_file = os.path.join(data_dir, 'tmp_test_file.bdf')
        cls.edf_data_file = os.path.join(data_dir, 'tmp_test_file.edf')
        cls.data_dir = data_dir

    @classmethod
    def tearDownClass(cls):
        data_dir = os.path.join(os.path.dirname(__file__), 'data')
        tmpfiles = [f for f in os.listdir(data_dir) if f.startswith('tmp')]
        for file in tmpfiles:
            try:
                os.remove(os.path.join(data_dir, file))
            except Exception as e:
                print(e)
<<<<<<< HEAD
                
    def tearDown(self):
        # small hack to close handles in case of tests throwing an exception
        for obj in gc.get_objects():
            if isinstance(obj, (EdfWriter, EdfReader)):
                obj.close()
                del obj

=======
        
    def test_exceptions_raised(self):
        
        n_channels = 5
        f = pyedflib.EdfWriter(self.edfplus_data_file, n_channels,
                              file_type=pyedflib.FILETYPE_EDFPLUS)
        
        
        functions_ch = [f.setSamplefrequency,
                        f.setSignalHeader,
                        f.setPhysicalMaximum,
                        f.setPhysicalMinimum,
                        f.setDigitalMaximum,
                        f.setDigitalMinimum,
                        f.setLabel,
                        f.setTransducer,
                        f.setPrefilter]
        for func in functions_ch:
            with self.assertRaises(ChannelDoesNotExist):
                func(-1, None)
            with self.assertRaises(ChannelDoesNotExist):
                f.setSignalHeader(n_channels+1, None)    
                
>>>>>>> f8c57e97
    def test_write_functions(self):
        channel_info1 = {'label': 'label1', 'dimension': 'mV', 'sample_frequency': 100,
                        'physical_max': 32767, 'physical_min': -32768,
                        'digital_max': 32767, 'digital_min': -32768,
                        'prefilter': 'pre1', 'transducer': 'trans1'}
        channel_info2 = {'label': 'label2', 'dimension': 'mV', 'sample_frequency': 100,
                              'physical_max': 32767, 'physical_min': -32768,
                            'digital_max': 32767, 'digital_min': -32768,
                            'prefilter': 'pre1', 'transducer': 'trans1'}

        # I'm not raising the errors, but rather go through all tests and
        # raise the error at the end if there was any.
        # this makes it easier to find patterns of which functions fail generally
        error = False

        print() # empty line for readability

        # just looping through all write methods and see if they work
        for file_type in [0, 1, 2, 3]:
            filename = os.path.join(self.data_dir, 'tmp_write_{}.edf'.format(file_type))

            with pyedflib.EdfWriter(filename, 2,
                                file_type=file_type) as f:
                f.setSignalHeader(0, channel_info1)
                f.setSignalHeader(1, channel_info2)
                data = np.random.randint(-32768, 32767, 100)


                for i in range(2):
                    res = f.writePhysicalSamples(data.astype(float))
                    if res<0:
                        print(res, 'Error for filetype {} on writePhysicalSamples signal {}'.format(file_type, i))
                        error = True
                for i in range(2):
                    res = f.writeDigitalSamples(data.astype(np.int32))
                    if res<0:
                        print(res, 'Error for filetype {} on writeDigitalSamples signal {}'.format(file_type, i))
                        error = True

                res = f.blockWritePhysicalSamples(np.hstack([data.astype(float)]*2))
                if res<0:
                    print(res, 'Error for filetype {} on blockWritePhysicalSamples signal {}'.format(file_type, i))
                    error = True

                res = f.blockWriteDigitalSamples(np.hstack([data.astype(np.int32)]*2))
                if res<0:
                    print(res, 'Error for filetype {} on blockWriteDigitalSamples signal {}'.format(file_type, i))
                    error = True

            with pyedflib.EdfReader(filename) as f:
                data1 = f.readSignal(0)
                data2 = f.readSignal(1)
                try:
                    np.testing.assert_array_almost_equal(data1, data2)
                    self.assertEqual(data1.sum(), data.sum()*4, 'data written is not equal to data read')
                    self.assertEqual(len(data1), 400, 'didnt write 400 samples')
                except Exception as e:
                    print(e)
                    error=True

        if error:
            raise IOError('Writetests not successfully, see log for details')


    def test_subsecond_starttime(self):

        f = pyedflib.EdfWriter(self.edfplus_data_file, 1,
                                file_type=pyedflib.FILETYPE_EDFPLUS)

        channel_info = {'label': 'test_label', 'dimension': 'mV', 'sample_frequency': 100,
                        'physical_max': 1.0, 'physical_min': -1.0,
                        'digital_max': 32767, 'digital_min': -32768,
                        'prefilter': 'pre1', 'transducer': 'trans1'}
        startdate = datetime(2017, 1, 2, 13, 14, 15, 250)
        header = {'technician': 'tec1', 'recording_additional': 'recAdd1', 'patientname': 'pat1',
                  'patient_additional': 'patAdd1', 'patientcode': 'code1', 'equipment': 'eq1',
                  'admincode':'admin1','gender':1,'startdate':startdate,'birthdate':date(1951, 8, 2)}
        f.setHeader(header)
        f.setStartdatetime(startdate)
        f.setSignalHeader(0, channel_info)
        data = np.ones(100) * 0.1
        assert f.writePhysicalSamples(data)==0, 'error while writing physical sample'
        assert f.writePhysicalSamples(data)==0, 'error while writing physical sample'
        del f

        f = pyedflib.EdfReader(self.edfplus_data_file)
        startdate2 = f.getStartdatetime()
        assert startdate2==startdate, 'write {} != read {}'.format(startdate, startdate2)
        del f


    def test_subsecond_annotation(self):
        channel_info = {'label': 'test_label', 'dimension': 'mV', 'sample_frequency': 100,
                        'physical_max': 1.0, 'physical_min': -1.0,
                        'digital_max': 8388607, 'digital_min': -8388608,
                        'prefilter': 'pre1', 'transducer': 'trans1'}
        f = pyedflib.EdfWriter(self.bdfplus_data_file, 1,
                               file_type=pyedflib.FILETYPE_BDFPLUS)
        f.setSignalHeader(0,channel_info)
        data = np.ones(100) * 0.1
        f.writePhysicalSamples(data)
        f.writePhysicalSamples(data)
        f.writePhysicalSamples(data)
        f.writePhysicalSamples(data)
        f.writeAnnotation(1.23456, 0.2222, u"annotation1_ä")
        f.writeAnnotation(0.2567, -1, u"annotation2_ü")
        f.writeAnnotation(1.2567, 0, u"annotation3_ö")
        f.writeAnnotation(1.3067, -1, u"annotation4_ß")
        del f

        f = pyedflib.EdfReader(self.bdfplus_data_file)
        self.assertEqual(f.filetype, pyedflib.FILETYPE_BDFPLUS)

        ann_time, ann_duration, ann_text = f.readAnnotations()
        del f
        np.testing.assert_almost_equal(ann_time[0], 1.2345, decimal=4)
        np.testing.assert_almost_equal(ann_duration[0], 0.2222, decimal=4)
        np.testing.assert_equal(ann_text[0][0:12], "annotation1_")
        np.testing.assert_almost_equal(ann_time[1], 0.2567, decimal=4)
        np.testing.assert_almost_equal(ann_duration[1], -1)
        np.testing.assert_equal(ann_text[1][0:12], "annotation2_")
        np.testing.assert_almost_equal(ann_time[2], 1.2567, decimal=4)
        np.testing.assert_almost_equal(ann_duration[2], 0)
        np.testing.assert_equal(ann_text[2][0:12], "annotation3_")
        np.testing.assert_almost_equal(ann_time[3], 1.3067, decimal=4)
        np.testing.assert_almost_equal(ann_duration[3], -1)
        np.testing.assert_equal(ann_text[3][0:12], "annotation4_")

    def test_EdfWriter_BDFplus(self):
        channel_info1 = {'label': 'test_label', 'dimension': 'mV', 'sample_frequency': 100,
                        'physical_max': 1.0, 'physical_min': -1.0,
                        'digital_max': 8388607, 'digital_min': -8388608,
                        'prefilter': 'pre1', 'transducer': 'trans1'}
        channel_info2 = {'label': 'test_label', 'dimension': 'mV', 'sample_frequency': 100,
                              'physical_max': 1.0, 'physical_min': -1.0,
                            'digital_max': 8388607, 'digital_min': -8388608,
                            'prefilter': 'pre1', 'transducer': 'trans1'}
        f = pyedflib.EdfWriter(self.bdfplus_data_file, 2,
                                file_type=pyedflib.FILETYPE_BDFPLUS)
        f.setSignalHeader(0,channel_info1)
        f.setSignalHeader(1,channel_info2)
        f.setTechnician('tec1')
        f.setRecordingAdditional('recAdd1')
        f.setPatientName('pat1')
        f.setPatientCode('code1')
        f.setPatientAdditional('patAdd1')
        f.setAdmincode('admin1')
        f.setEquipment('eq1')
        f.setGender(1)
        f.setBirthdate(date(1951, 8, 2))
        # f.setBirthdate('2.8.1951')
        startdate = datetime(2017, 1, 1, 1, 1, 1)
        f.setStartdatetime(startdate)
        f.setStartdatetime(startdate.strftime("%d %b %Y %H:%M:%S"))
        f.setSamplefrequency(1,200)
        f.setPhysicalMaximum(1,2)
        f.setPhysicalMinimum(1,-2)
        f.setLabel(1,'test 2')
        f.setPhysicalDimension(1,'l2')
        f.setTransducer(1,'trans2')
        f.setPrefilter(1,'pre2')
        data1 = np.ones(100) * 0.1
        data2 = np.ones(200) * 0.2
        f.writePhysicalSamples(data1)
        f.writePhysicalSamples(data2)
        f.writePhysicalSamples(data1)
        f.writePhysicalSamples(data2)
        del f

        f = pyedflib.EdfReader(self.bdfplus_data_file)
        np.testing.assert_equal(f.getTechnician(), 'tec1')
        np.testing.assert_equal(f.getRecordingAdditional(), 'recAdd1')
        np.testing.assert_equal(f.getPatientName(), 'pat1')
        np.testing.assert_equal(f.getPatientCode(), 'code1')
        np.testing.assert_equal(f.getPatientAdditional(), 'patAdd1')
        np.testing.assert_equal(f.getAdmincode(), 'admin1')
        np.testing.assert_equal(f.getEquipment(), 'eq1')
        np.testing.assert_equal(f.getGender(), 'Male')
        np.testing.assert_equal(f.getBirthdate(), '02 aug 1951')
        np.testing.assert_equal(f.getStartdatetime(), datetime(2017, 1, 1, 1, 1, 1))

        np.testing.assert_equal(f.getLabel(0), 'test_label')
        np.testing.assert_equal(f.getPhysicalDimension(0), 'mV')
        np.testing.assert_equal(f.getPrefilter(0), 'pre1')
        np.testing.assert_equal(f.getTransducer(0), 'trans1')
        np.testing.assert_equal(f.getSampleFrequency(0), 100)

        np.testing.assert_equal(f.getLabel(1), 'test 2')
        np.testing.assert_equal(f.getPhysicalDimension(1), 'l2')
        np.testing.assert_equal(f.getPrefilter(1), 'pre2')
        np.testing.assert_equal(f.getTransducer(1), 'trans2')
        np.testing.assert_equal(f.getSampleFrequency(1), 200)
        np.testing.assert_equal(f.getPhysicalMaximum(1), 2)
        np.testing.assert_equal(f.getPhysicalMinimum(1), -2)
        self.assertEqual(f.filetype, pyedflib.FILETYPE_BDFPLUS)
        del f

    def test_EdfWriter_BDFplus2(self):
        channel_info1 = {'label': 'test_label', 'dimension': 'mV', 'sample_frequency': 100,
                        'physical_max': 1.0, 'physical_min': -1.0,
                        'digital_max': 8388607, 'digital_min': -8388608,
                        'prefilter': 'pre1', 'transducer': 'trans1'}
        channel_info2 = {'label': 'test_label', 'dimension': 'mV', 'sample_frequency': 100,
                              'physical_max': 1.0, 'physical_min': -1.0,
                            'digital_max': 8388607, 'digital_min': -8388608,
                            'prefilter': 'pre1', 'transducer': 'trans1'}
        f = pyedflib.EdfWriter(self.bdfplus_data_file, 2,
                                file_type=pyedflib.FILETYPE_BDFPLUS)
        f.setSignalHeader(0,channel_info1)
        f.setSignalHeader(1,channel_info2)
        f.setTechnician('tec1')
        f.setRecordingAdditional('recAdd1')
        f.setPatientName('empty')

        f.setPatientCode('code1')
        f.setPatientAdditional('patAdd1')
        f.setAdmincode('admin1')
        f.setEquipment('eq1')
        f.setGender("Male")
        f.setBirthdate(date(1951, 8, 2))
        f.setStartdatetime(datetime(2017, 1, 1, 1, 1, 1))
        f.setSamplefrequency(1,100)
        f.setPhysicalMaximum(1,2)
        f.setPhysicalMinimum(1,-2)

        data1 = np.ones(100) * 0.1
        data2 = np.ones(100) * 0.2
        f.writePhysicalSamples(data1)
        f.writePhysicalSamples(data2)
        f.writePhysicalSamples(data2)
        f.writePhysicalSamples(data1)
        del f

        f = pyedflib.EdfReader(self.bdfplus_data_file)
        np.testing.assert_equal(f.getTechnician(), 'tec1')
        np.testing.assert_equal(f.getRecordingAdditional(), 'recAdd1')
        np.testing.assert_equal(f.getPatientName(), 'empty')
        np.testing.assert_equal(f.getPatientCode(), 'code1')
        np.testing.assert_equal(f.getPatientAdditional(), 'patAdd1')
        np.testing.assert_equal(f.getAdmincode(), 'admin1')
        np.testing.assert_equal(f.getEquipment(), 'eq1')
        np.testing.assert_equal(f.getGender(), 'Male')
        np.testing.assert_equal(f.getBirthdate(), '02 aug 1951')
        np.testing.assert_equal(f.getStartdatetime(), datetime(2017, 1, 1, 1, 1, 1))

        x01 = f.readSignal(0,000,100)
        x02 = f.readSignal(0,100,100)
        x11 = f.readSignal(1,000,100)
        x12 = f.readSignal(1,100,100)
        np.testing.assert_almost_equal(np.sum(np.abs(x01-data1)),0,decimal=4)
        np.testing.assert_almost_equal(np.sum(np.abs(x02-data2)),0,decimal=4)
        np.testing.assert_almost_equal(np.sum(np.abs(x11-data2)),0,decimal=4)
        np.testing.assert_almost_equal(np.sum(np.abs(x12-data1)),0,decimal=4)
        self.assertEqual(f.filetype, pyedflib.FILETYPE_BDFPLUS)

        del f

    def test_EdfWriter_BDF(self):
        channel_info1 = {'label': 'test_label', 'dimension': 'mV', 'sample_frequency': 100,
                        'physical_max': 1.0, 'physical_min': -1.0,
                        'digital_max': 8388607, 'digital_min': -8388608,
                        'prefilter': 'pre1', 'transducer': 'trans1'}
        channel_info2 = {'label': 'test_label', 'dimension': 'mV', 'sample_frequency': 100,
                            'physical_max': 1.0, 'physical_min': -1.0,
                            'digital_max': 8388607, 'digital_min': -8388608,
                            'prefilter': 'pre1', 'transducer': 'trans1'}
        f = pyedflib.EdfWriter(self.bdf_data_file, 2,
                                file_type=pyedflib.FILETYPE_BDF)
        f.setSignalHeader(0,channel_info1)
        f.setSignalHeader(1,channel_info2)

        data = np.ones(100) * 0.1
        f.writePhysicalSamples(data)
        f.writePhysicalSamples(data)
        f.writePhysicalSamples(data)
        f.writePhysicalSamples(data)
        del f

        f = pyedflib.EdfReader(self.bdf_data_file)

        np.testing.assert_equal(f.getLabel(0), 'test_label')
        np.testing.assert_equal(f.getPhysicalDimension(0), 'mV')
        np.testing.assert_equal(f.getPrefilter(0), 'pre1')
        np.testing.assert_equal(f.getTransducer(0), 'trans1')
        np.testing.assert_equal(f.getSampleFrequency(0), 100)
        self.assertEqual(f.filetype, pyedflib.FILETYPE_BDF)
        del f

    def test_EdfWriter_EDFplus(self):
        channel_info = {'label': 'test_label', 'dimension': 'mV', 'sample_frequency': 100,
                        'physical_max': 1.0, 'physical_min': -1.0,
                        'digital_max': 32767, 'digital_min': -32768,
                        'prefilter': 'pre1', 'transducer': 'trans1'}
        f = pyedflib.EdfWriter(self.edfplus_data_file, 1,
                                file_type=pyedflib.FILETYPE_EDFPLUS)

        header = {'technician': 'tec1', 'recording_additional': 'recAdd1', 'patientname': 'pat1',
                  'patient_additional': 'patAdd1', 'patientcode': 'code1', 'equipment': 'eq1',
                  'admincode':'admin1','gender':1,'startdate':datetime(2017, 1, 1, 1, 1, 1),'birthdate':date(1951, 8, 2)}
        f.setHeader(header)
        f.setSignalHeader(0,channel_info)
        data = np.ones(100) * 0.1
        assert f.writePhysicalSamples(data)==0, 'error while writing physical sample'
        assert f.writePhysicalSamples(data)==0, 'error while writing physical sample'
        del f

        f = pyedflib.EdfReader(self.edfplus_data_file)
        np.testing.assert_equal(f.getTechnician(), 'tec1')
        np.testing.assert_equal(f.getRecordingAdditional(), 'recAdd1')
        np.testing.assert_equal(f.getPatientName(), 'pat1')
        np.testing.assert_equal(f.getPatientCode(), 'code1')
        np.testing.assert_equal(f.getEquipment(), 'eq1')
        np.testing.assert_equal(f.getPatientAdditional(), 'patAdd1')
        np.testing.assert_equal(f.getAdmincode(), 'admin1')
        np.testing.assert_equal(f.getGender(), 'Male')
        np.testing.assert_equal(f.getBirthdate(), '02 aug 1951')
        np.testing.assert_equal(f.getStartdatetime(), datetime(2017, 1, 1, 1, 1, 1))

        np.testing.assert_equal(f.getLabel(0), 'test_label')
        np.testing.assert_equal(f.getPhysicalDimension(0), 'mV')
        np.testing.assert_equal(f.getPrefilter(0), 'pre1')
        np.testing.assert_equal(f.getTransducer(0), 'trans1')
        np.testing.assert_equal(f.getSampleFrequency(0), 100)
        self.assertEqual(f.filetype, pyedflib.FILETYPE_EDFPLUS)
        del f


    def test_EdfWriter_EDF(self):
        channel_info1 = {'label': 'test_label', 'dimension': 'mV', 'sample_frequency': 100,
                        'physical_max': 1.0, 'physical_min': -1.0,
                        'digital_max': 32767, 'digital_min': -32768,
                        'prefilter': 'pre1', 'transducer': 'trans1'}
        channel_info2 = {'label': 'test_label', 'dimension': 'mV', 'sample_frequency': 100,
                              'physical_max': 1.0, 'physical_min': -1.0,
                            'digital_max': 32767, 'digital_min': -32768,
                            'prefilter': 'pre1', 'transducer': 'trans1'}
        f = pyedflib.EdfWriter(self.edf_data_file, 2,
                                file_type=pyedflib.FILETYPE_EDF)
        f.setSignalHeader(0,channel_info1)
        f.setSignalHeader(1,channel_info2)
        data = np.ones(100) * 0.1
        assert f.writePhysicalSamples(data)==0, 'error while writing physical sample'
        assert f.writePhysicalSamples(data)==0, 'error while writing physical sample'
        del f

        f = pyedflib.EdfReader(self.edf_data_file)


        np.testing.assert_equal(f.getLabel(0), 'test_label')
        np.testing.assert_equal(f.getPhysicalDimension(0), 'mV')
        np.testing.assert_equal(f.getPrefilter(0), 'pre1')
        np.testing.assert_equal(f.getTransducer(0), 'trans1')
        np.testing.assert_equal(f.getSampleFrequency(0), 100)
        self.assertEqual(f.filetype, pyedflib.FILETYPE_EDF)

        del f


    def test_SampleWriting(self):
        channel_info1 = {'label':'test_label1', 'dimension':'mV', 'sample_frequency':100,
                          'physical_max':1.0,'physical_min':-1.0,
                          'digital_max':8388607,'digital_min':-8388608,
                          'prefilter':'pre1','transducer':'trans1'}
        channel_info2 = {'label':'test_label2', 'dimension':'mV', 'sample_frequency':100,
                          'physical_max':1.0,'physical_min':-1.0,
                          'digital_max':8388607,'digital_min':-8388608,
                          'prefilter':'pre2','transducer':'trans2'}
        f = pyedflib.EdfWriter(self.bdfplus_data_file, 2,
                              file_type=pyedflib.FILETYPE_BDFPLUS)
        f.setSignalHeader(0,channel_info1)
        f.setSignalHeader(1,channel_info2)

        data1 = np.ones(500) * 0.1
        data2 = np.ones(500) * 0.2
        data_list = []
        data_list.append(data1)
        data_list.append(data2)
        f.writeSamples(data_list)
        f.close()

        f = pyedflib.EdfReader(self.bdfplus_data_file)
        data1_read = f.readSignal(0)
        data2_read = f.readSignal(1)
        f._close
        np.testing.assert_equal(len(data1), len(data1_read))
        np.testing.assert_equal(len(data2), len(data2_read))
        np.testing.assert_almost_equal(data1, data1_read)
        np.testing.assert_almost_equal(data2, data2_read)
        self.assertEqual(f.filetype, pyedflib.FILETYPE_BDFPLUS)

    def test_EdfWriter_EDF_contextmanager(self):
        channel_info1 = {'label': 'test_label', 'dimension': 'mV', 'sample_frequency': 100,
                        'physical_max': 1.0, 'physical_min': -1.0,
                        'digital_max': 32767, 'digital_min': -32768,
                        'prefilter': 'pre1', 'transducer': 'trans1'}
        channel_info2 = {'label': 'test_label', 'dimension': 'mV', 'sample_frequency': 100,
                              'physical_max': 1.0, 'physical_min': -1.0,
                            'digital_max': 32767, 'digital_min': -32768,
                            'prefilter': 'pre1', 'transducer': 'trans1'}
        with pyedflib.EdfWriter(self.edf_data_file, 2, file_type=pyedflib.FILETYPE_EDF) as f:
            f.setSignalHeader(0,channel_info1)
            f.setSignalHeader(1,channel_info2)
            data = np.ones(100) * 0.1
            f.writePhysicalSamples(data)
            f.writePhysicalSamples(data)

        with pyedflib.EdfReader(self.edf_data_file) as f:
            np.testing.assert_equal(f.getLabel(0), 'test_label')
            np.testing.assert_equal(f.getPhysicalDimension(0), 'mV')
            np.testing.assert_equal(f.getPrefilter(0), 'pre1')
            np.testing.assert_equal(f.getTransducer(0), 'trans1')
            np.testing.assert_equal(f.getSampleFrequency(0), 100)
            self.assertEqual(f.filetype, pyedflib.FILETYPE_EDF)

    def test_SampleWritingContextManager(self):
        channel_info1 = {'label':'test_label1', 'dimension':'mV', 'sample_frequency':100,
                          'physical_max':1.0,'physical_min':-1.0,
                          'digital_max':8388607,'digital_min':-8388608,
                          'prefilter':'pre1','transducer':'trans1'}
        channel_info2 = {'label':'test_label2', 'dimension':'mV', 'sample_frequency':100,
                          'physical_max':1.0,'physical_min':-1.0,
                          'digital_max':8388607,'digital_min':-8388608,
                          'prefilter':'pre2','transducer':'trans2'}
        
        with pyedflib.EdfWriter(self.bdfplus_data_file, 2, file_type=pyedflib.FILETYPE_BDFPLUS) as f:       

            f.setSignalHeader(0,channel_info1)
            f.setSignalHeader(1,channel_info2)
            data1 = np.ones(500) * 0.1
            data2 = np.ones(500) * 0.2
            data_list = []
            data_list.append(data1)
            data_list.append(data2)
            f.writeSamples(data_list)

        with pyedflib.EdfReader(self.bdfplus_data_file) as f:
            data1_read = f.readSignal(0)
            data2_read = f.readSignal(1)

        with pyedflib.EdfReader(self.bdfplus_data_file) as f:
            data1_read = f.readSignal(0)
            data2_read = f.readSignal(1)
            self.assertEqual(f.filetype, pyedflib.FILETYPE_BDFPLUS)


        np.testing.assert_equal(len(data1), len(data1_read))
        np.testing.assert_equal(len(data2), len(data2_read))
        np.testing.assert_almost_equal(data1, data1_read)
        np.testing.assert_almost_equal(data2, data2_read)

    def test_SampleWriting2(self):
        channel_info1 = {'label':'test_label1', 'dimension':'mV', 'sample_frequency':100,
                          'physical_max':1.0,'physical_min':-1.0,
                          'digital_max':8388607,'digital_min':-8388608,
                          'prefilter':'pre1','transducer':'trans1'}
        channel_info2 = {'label':'test_label2', 'dimension':'mV', 'sample_frequency':100,
                          'physical_max':1.0,'physical_min':-1.0,
                          'digital_max':8388607,'digital_min':-8388608,
                          'prefilter':'pre2','transducer':'trans2'}
        f = pyedflib.EdfWriter(self.bdfplus_data_file, 2,
                              file_type=pyedflib.FILETYPE_BDFPLUS)
        f.setSignalHeader(0,channel_info1)
        f.setSignalHeader(1,channel_info2)

        data1 = np.ones(500) * 0.1
        data2 = np.ones(500) * 0.2
        data_list = []
        data_list.append(data1)
        data_list.append(data2)
        f.writeSamples(data_list)
        del f

        f = pyedflib.EdfReader(self.bdfplus_data_file)
        data1_read = f.readSignal(0)
        data2_read = f.readSignal(1)
        self.assertEqual(f.filetype, pyedflib.FILETYPE_BDFPLUS)

        del f
        np.testing.assert_equal(len(data1), len(data1_read))
        np.testing.assert_equal(len(data2), len(data2_read))
        np.testing.assert_almost_equal(data1, data1_read)
        np.testing.assert_almost_equal(data2, data2_read)

    def test_SampleWriting_digital(self):

        dmin, dmax = [0, 1024]
        pmin, pmax = [0, 1.0]
        channel_info1 = {'label':'test_label1', 'dimension':'mV', 'sample_frequency':100,
                          'physical_max':pmax,'physical_min':pmin,
                          'digital_max':dmax,'digital_min':dmin,
                          'prefilter':'pre1','transducer':'trans1'}
        channel_info2 = {'label':'test_label2', 'dimension':'mV', 'sample_frequency':100,
                          'physical_max':pmax,'physical_min':pmin,
                          'digital_max':dmax,'digital_min':dmin,
                          'prefilter':'pre2','transducer':'trans2'}


        f = pyedflib.EdfWriter(self.edfplus_data_file, 2,
                              file_type=pyedflib.FILETYPE_EDFPLUS)
        f.setSignalHeader(0,channel_info1)
        f.setSignalHeader(1,channel_info2)

        data1 = np.arange(500, dtype=float)
        data2 = np.arange(500, dtype=float)
        data_list = []
        data_list.append(data1)
        data_list.append(data2)
        with  np.testing.assert_raises(TypeError):
            f.writeSamples(data_list, digital=True)
        f.close()
        del f

        f = pyedflib.EdfWriter(self.edfplus_data_file, 2,
                              file_type=pyedflib.FILETYPE_EDFPLUS)
        f.setSignalHeader(0,channel_info1)
        f.setSignalHeader(1,channel_info2)

        data1 = np.arange(500, dtype=np.int32)
        data2 = np.arange(500, dtype=np.int32)
        data_list = []
        data_list.append(data1)
        data_list.append(data2)
        f.writeSamples(data_list, digital=True)
        del f

        f = pyedflib.EdfReader(self.edfplus_data_file)
        data1_read = (f.readSignal(0) - pmin)/((pmax-pmin)/(dmax-dmin)) # converting back to digital
        data2_read = (f.readSignal(1) - pmin)/((pmax-pmin)/(dmax-dmin)) # converting back to digital
        self.assertEqual(f.filetype, pyedflib.FILETYPE_EDFPLUS)
        del f

        np.testing.assert_equal(len(data1), len(data1_read))
        np.testing.assert_equal(len(data2), len(data2_read))
        np.testing.assert_almost_equal(data1, data1_read)
        np.testing.assert_almost_equal(data2, data2_read)

    def test_TestRoundingEDF(self):
        channel_info1 = {'label':'test_label1', 'dimension':'mV', 'sample_frequency':100,
                          'physical_max':1.0,'physical_min':-1.0,
                          'digital_max':32767,'digital_min':-32768,
                          'prefilter':'pre1','transducer':'trans1'}
        f = pyedflib.EdfWriter(self.edfplus_data_file, 1,
                              file_type=pyedflib.FILETYPE_EDFPLUS)
        f.setSignalHeader(0,channel_info1)

        time = np.linspace(0,5,500)
        data1 = np.sin(2*np.pi*1*time)
        data_list = []
        data_list.append(data1)
        f.writeSamples(data_list)
        del f

        f = pyedflib.EdfReader(self.edfplus_data_file)
        data1_read = f.readSignal(0)
        del f
        np.testing.assert_equal(len(data1), len(data1_read))
        np.testing.assert_almost_equal(data1, data1_read,decimal=4)

        f = pyedflib.EdfWriter(self.edfplus_data_file, 1,
                                    file_type=pyedflib.FILETYPE_EDFPLUS)
        f.setSignalHeader(0,channel_info1)

        data_list = []
        data_list.append(data1_read)
        f.writeSamples(data_list)
        del f

        f = pyedflib.EdfReader(self.edfplus_data_file)
        data2_read = f.readSignal(0)
        self.assertEqual(f.filetype, pyedflib.FILETYPE_EDFPLUS)

        del f
        np.testing.assert_equal(len(data1), len(data2_read))
        np.testing.assert_almost_equal(data1, data2_read,decimal=4)
        np.testing.assert_almost_equal(data1_read, data2_read, decimal=4)

    def test_AnnotationWriting(self):
        channel_info = {'label': 'test_label', 'dimension': 'mV', 'sample_frequency': 100,
                        'physical_max': 1.0, 'physical_min': -1.0,
                        'digital_max': 8388607, 'digital_min': -8388608,
                        'prefilter': 'pre1', 'transducer': 'trans1'}
        f = pyedflib.EdfWriter(self.bdfplus_data_file, 1,
                               file_type=pyedflib.FILETYPE_BDFPLUS)
        f.setSignalHeader(0,channel_info)
        data = np.ones(100) * 0.1
        f.writePhysicalSamples(data)
        f.writePhysicalSamples(data)
        f.writePhysicalSamples(data)
        f.writePhysicalSamples(data)
        f.writeAnnotation(1.23, 0.2, u"annotation1_ä")
        f.writeAnnotation(0.25, -1, u"annotation2_ü")
        f.writeAnnotation(1.25, 0, u"annotation3_ö")
        f.writeAnnotation(1.30, -1, u"annotation4_ß")
        del f
        f = pyedflib.EdfReader(self.bdfplus_data_file)
        self.assertEqual(f.filetype, pyedflib.FILETYPE_BDFPLUS)

        ann_time, ann_duration, ann_text = f.readAnnotations()
        del f
        np.testing.assert_almost_equal(ann_time[0], 1.23)
        np.testing.assert_almost_equal(ann_duration[0], 0.2)
        np.testing.assert_equal(ann_text[0][0:12], "annotation1_")
        np.testing.assert_almost_equal(ann_time[1], 0.25)
        np.testing.assert_almost_equal(ann_duration[1], -1)
        np.testing.assert_equal(ann_text[1][0:12], "annotation2_")
        np.testing.assert_almost_equal(ann_time[2], 1.25)
        np.testing.assert_almost_equal(ann_duration[2], 0)
        np.testing.assert_equal(ann_text[2][0:12], "annotation3_")
        np.testing.assert_almost_equal(ann_time[3], 1.30)
        np.testing.assert_almost_equal(ann_duration[3], -1)
        np.testing.assert_equal(ann_text[3][0:12], "annotation4_")

    def test_AnnotationWritingUTF8(self):
        channel_info = {'label': 'test_label', 'dimension': 'mV', 'sample_frequency': 100,
                        'physical_max': 1.0, 'physical_min': -1.0,
                        'digital_max': 8388607, 'digital_min': -8388608,
                        'prefilter': u'test', 'transducer': 'trans1'}
        f = pyedflib.EdfWriter(self.bdfplus_data_file, 1,
                                file_type=pyedflib.FILETYPE_BDFPLUS)
        f.setSignalHeader(0,channel_info)
        data = np.ones(100) * 0.1
        f.writePhysicalSamples(data)
        f.writePhysicalSamples(data)
        f.writePhysicalSamples(data)
        f.writePhysicalSamples(data)
        f.writeAnnotation(1.23, 0.2, u"Zähne")
        f.writeAnnotation(0.25, -1, u"Fuß")
        f.writeAnnotation(1.25, 0, u"abc")
        del f

        f = pyedflib.EdfReader(self.bdfplus_data_file)
        self.assertEqual(f.filetype, pyedflib.FILETYPE_BDFPLUS)

        ann_time, ann_duration, ann_text = f.readAnnotations()
        del f
        np.testing.assert_almost_equal(ann_time[0], 1.23)
        np.testing.assert_almost_equal(ann_duration[0], 0.2)
        np.testing.assert_equal(ann_text[0][:1], "Z")
        np.testing.assert_equal(ann_text[0][3:], "hne")
        np.testing.assert_almost_equal(ann_time[1], 0.25)
        np.testing.assert_almost_equal(ann_duration[1], -1)
        np.testing.assert_equal(ann_text[1][:2], "Fu")
        np.testing.assert_almost_equal(ann_time[2], 1.25)
        np.testing.assert_almost_equal(ann_duration[2], 0)
        np.testing.assert_equal(ann_text[2], "abc")

    def test_BytesChars(self):
        channel_info = {'label': b'test_label', 'dimension': b'mV', 'sample_frequency': 100,
                        'physical_max': 1.0, 'physical_min': -1.0,
                        'digital_max': 8388607, 'digital_min': -8388608,
                        'prefilter': b'      ', 'transducer': b'trans1'}
        f = pyedflib.EdfWriter(self.bdfplus_data_file, 1,
                                file_type=pyedflib.FILETYPE_BDFPLUS)
        f.setSignalHeader(0,channel_info)
        data = np.ones(100) * 0.1
        f.writePhysicalSamples(data)
        f.writePhysicalSamples(data)
        f.writePhysicalSamples(data)
        f.writePhysicalSamples(data)
        f.writeAnnotation(1.23, 0.2, b'Zaehne')
        f.writeAnnotation(0.25, -1, b'Fuss')
        f.writeAnnotation(1.25, 0, b'abc')

        del f


        f = pyedflib.EdfReader(self.bdfplus_data_file)
        self.assertEqual(f.filetype, pyedflib.FILETYPE_BDFPLUS)

        ann_time, ann_duration, ann_text = f.readAnnotations()
        del f
        np.testing.assert_almost_equal(ann_time[0], 1.23)
        np.testing.assert_almost_equal(ann_duration[0], 0.2)
        np.testing.assert_equal(ann_text[0], "Zaehne")
        np.testing.assert_almost_equal(ann_time[1], 0.25)
        np.testing.assert_almost_equal(ann_duration[1], -1)
        np.testing.assert_equal(ann_text[1], "Fuss")
        np.testing.assert_almost_equal(ann_time[2], 1.25)
        np.testing.assert_almost_equal(ann_duration[2], 0)
        np.testing.assert_equal(ann_text[2], "abc")

    def test_physical_range_inequality(self):
        # Prepare data
        channel_data1 = np.sin(np.arange(1,1001))

        channel_info1 = {'label': 'test_label_sin', 'dimension': 'mV', 'sample_frequency': 100,
                        'physical_max': 1, 'physical_min': -1,
                        'digital_max': 8388607, 'digital_min': -8388608,
                        'prefilter': 'pre1', 'transducer': 'trans1'}

        channel_data2 = np.zeros((1000,))
        channel_info2 = {'label': 'test_label_zero', 'dimension': 'mV', 'sample_frequency': 100,
                            'physical_max': max(channel_data2), 'physical_min': min(channel_data2),
                            'digital_max': 8388607, 'digital_min': -8388608,
                            'prefilter': 'pre1', 'transducer': 'trans1'}
        f = pyedflib.EdfWriter(self.edf_data_file, 2,
                                file_type=pyedflib.FILETYPE_BDF)
        f.setSignalHeader(0,channel_info1)
        f.setSignalHeader(1,channel_info2)

        # Test that assertion fails
        self.assertRaises(AssertionError, f.writeSamples, [channel_data1, channel_data2])


    def test_gender_setting_correctly(self):
        channel_info1 = {'label': 'test_label1', 'dimension': 'mV', 'sample_frequency': 100,
                         'physical_max': 3.0, 'physical_min': -3.0,
                         'digital_max': 32767, 'digital_min': -32768,
                         'prefilter': 'pre1', 'transducer': 'trans1'}
        channel_info2 = {'label': 'test_label2', 'dimension': 'mV', 'sample_frequency': 100,
                         'physical_max': 3.0, 'physical_min': -3.0,
                         'digital_max': 32767, 'digital_min': -32768,
                         'prefilter': 'pre1', 'transducer': 'trans1'}

        gender_mapping = {'X': '', 'XX':'', 'XXX':'', '?':'', None:'',
                          'M': 'Male', 'male':'Male', 'man':'Male', 1:'Male',
                          'F':'Female', 'female':'Female', 0:'Female'}

        for gender, expected in gender_mapping.items():
            f = pyedflib.EdfWriter(self.edf_data_file, 2, file_type=pyedflib.FILETYPE_EDFPLUS)
            f.setGender(gender)
            f.setSignalHeader(0, channel_info1)
            f.setSignalHeader(1, channel_info2)
            data = np.ones(100) * 0.1
            assert f.writePhysicalSamples(data)==0, 'error while writing physical sample'
            assert f.writePhysicalSamples(data)==0, 'error while writing physical sample'
            del f
    
            f = pyedflib.EdfReader(self.edf_data_file)
            np.testing.assert_equal(f.getLabel(0), 'test_label1')
            np.testing.assert_equal(f.getPhysicalDimension(0), 'mV')
            np.testing.assert_equal(f.getSampleFrequency(0), 100)
            self.assertEqual(f.getGender(), expected,
                             'set {}, but {}!={} '.format(gender, expected, f.getGender()))
            del f

    def test_non_one_second_record_duration(self):
        channel_count = 4
        record_duration = 2
        samples_per_record = 256
        sample_frequency = samples_per_record/record_duration
        record_count = 4

        f = pyedflib.EdfWriter(self.edf_data_file, channel_count, file_type=pyedflib.FILETYPE_EDF)
        f.setDatarecordDuration(record_duration)

        physMax = 1
        physMin = -physMax
        digMax = 32767
        digMin = -digMax

        f.setSignalHeaders([{
            'label': 'test_label{}'.format(idx),
            'sample_frequency': sample_frequency,
            'dimension': 'mV',
            'physical_min': physMin,
            'physical_max': physMax,
            'digital_min': digMin,
            'digital_max': digMax,
            'transducer': 'trans{}'.format(idx),
            'prefilter': 'pre{}'.format(idx)
        } for idx in range(channel_count)])

        f.writeSamples(np.random.rand(channel_count, samples_per_record*4))
        f.close()
        del f

        f = pyedflib.EdfReader(self.edf_data_file)

        for signal_header in f.getSignalHeaders():
            self.assertEqual(signal_header['sample_frequency'], sample_frequency)

        self.assertEqual(f.datarecord_duration, record_duration)
        self.assertEqual(f.datarecords_in_file, record_count)
        f.close()
        del f

    def test_sample_rate_backwards_compatibility(self):
        channel_count = 4
        record_duration = 1
        # Choosing a weird sample rate to make sure it doesn't equal any defaults
        sample_rate = 42
        record_count = 10
        sample_count_per_channel = sample_rate * record_count


        physMax = 1
        physMin = -physMax
        digMax = 32767
        digMin = -digMax

        base_signal_header = lambda idx: {
            'label': 'test_label{}'.format(idx),
            'dimension': 'mV',
            'physical_min': physMin,
            'physical_max': physMax,
            'digital_min': digMin,
            'digital_max': digMax,
            'transducer': 'trans{}'.format(idx),
            'prefilter': 'pre{}'.format(idx)
        }

        with self.subTest("when 'sample_frequency' param is missing"):
            f = pyedflib.EdfWriter(self.edf_data_file, channel_count, file_type=pyedflib.FILETYPE_EDF)
            f.setDatarecordDuration(record_duration)

            f.setSignalHeaders([{
                'sample_rate': sample_rate,
                **base_signal_header(idx)
            } for idx in range(channel_count)])

            with self.assertWarnsRegex(DeprecationWarning, "'sample_rate' parameter is deprecated"):
                f.writeSamples(np.random.rand(channel_count, sample_count_per_channel))
                del f

            f = pyedflib.EdfReader(self.edf_data_file)

            for signal_header in f.getSignalHeaders():
                self.assertEqual(signal_header['sample_rate'], sample_rate)

            del f

        with self.subTest("when 'sample_frequency' param is present"):
            f = pyedflib.EdfWriter(self.edf_data_file, channel_count, file_type=pyedflib.FILETYPE_EDF)
            f.setDatarecordDuration(record_duration)
            f.setSignalHeaders([{
                'sample_frequency': sample_rate,
                **base_signal_header(idx)
            } for idx in range(channel_count)])
            f.writeSamples(np.random.rand(channel_count, sample_count_per_channel))

            del f

            f = pyedflib.EdfReader(self.edf_data_file)
            for signal_header in f.getSignalHeaders():
                self.assertEqual(signal_header['sample_frequency'], sample_rate)

            del f


    def test_EdfWriter_more_than_80_chars(self):

        channel_info1 = {'label': 'label',
                         'dimension': 'dim',
                         'sample_frequency': 100,
                         'physical_max': 1,
                         'physical_min': -1.0,
                         'digital_max': 32767,
                         'digital_min': -32768,
                         'prefilter': 'pre',
                         'transducer': 'trans'}

        header = {'birthdate': '',
                  'startdate': datetime(2021, 6, 26, 13, 16, 1),
                  'gender': '',
                  'admincode': '',
                  'equipment': '',
                  'patientcode': 'x'*40,
                  'patient_additional': 'x'*30,
                  'patientname': '',
                  'recording_additional': '',
                  'technician': ''}

        # now 4 warnings should appear.
        with self.assertWarns(UserWarning):
            with pyedflib.EdfWriter(self.edf_data_file, 1, file_type=pyedflib.FILETYPE_EDFPLUS) as f:
                f.setHeader(header)
                f.setSignalHeader(0, channel_info1)
                data = np.ones(100) * 0.1
                f.writePhysicalSamples(data)

        header = {'birthdate': '',
                  'startdate': datetime(2021, 6, 26, 13, 16, 1),
                  'gender': '',
                  'admincode': '',
                  'equipment': 'e'*20,
                  'patientcode': 'x',
                  'patient_additional': 'x',
                  'patientname': '',
                  'recording_additional': 'r'*20,
                  'technician': 't'*20}

        # now 4 warnings should appear.
        with self.assertWarns(UserWarning):
            with pyedflib.EdfWriter(self.edf_data_file, 1, file_type=pyedflib.FILETYPE_EDFPLUS) as f:
                f.setHeader(header)
                f.setSignalHeader(0, channel_info1)
                data = np.ones(100) * 0.1
                f.writePhysicalSamples(data)

        with pyedflib.EdfReader(self.edf_data_file) as f:
            np.testing.assert_equal(f.getEquipment(), 'e'*20)
            np.testing.assert_equal(f.getTechnician(), 't'*20)


    def test_EdfWriter_too_long_headers(self):
        channel_info1 = {'label': 'l'*100, # this should be too long
                         'dimension': 'd'*100,
                         'sample_frequency': 100,
                         'physical_max': 212345.523,
                         'physical_min': -1.0,
                         'digital_max': 32767,
                         'digital_min': -32768,
                         'prefilter': 'p'*100,
                         'transducer': 't'*100}

        # now 4 warnings should appear.
        with self.assertWarns(UserWarning):
            with pyedflib.EdfWriter(self.edf_data_file, 1, file_type=pyedflib.FILETYPE_EDF) as f:
                f.setSignalHeader(0,channel_info1)
                data = np.ones(100) * 0.1
                f.writePhysicalSamples(data)

        with pyedflib.EdfReader(self.edf_data_file) as f:
            np.testing.assert_equal(f.getLabel(0), 'l'*16)
            np.testing.assert_equal(f.getPhysicalDimension(0), 'd'*8)
            np.testing.assert_equal(f.getPrefilter(0), 'p'*80)
            np.testing.assert_equal(f.getTransducer(0), 't'*80)
            np.testing.assert_equal(f.getSampleFrequency(0), 100)
            self.assertEqual(f.filetype, pyedflib.FILETYPE_EDF)





    def test_EdfWriter_out_of_bounds_pmin_pmax_dmin_dmax(self):
        channel_info = {'label': 'l', # this should be too long
                         'dimension': 'd',
                         'sample_frequency': 100,
                         'physical_max': 0.9999999999,
                         'physical_min': -0.9999999999,
                         'digital_max': 32767,
                         'digital_min': -32768,
                         'prefilter': 'p',
                         'transducer': 't'}

        # now a warning should appear.
        with self.assertWarns(UserWarning):
            with pyedflib.EdfWriter(self.edf_data_file, 1, file_type=pyedflib.FILETYPE_EDF) as f:
                f.setSignalHeader(0,channel_info)
                data = np.ones(100) * 0.1
                f.writePhysicalSamples(data)

        with pyedflib.EdfReader(self.edf_data_file) as f:
            self.assertEqual(f.filetype, pyedflib.FILETYPE_EDF)

        with self.assertRaises(ValueError):
            channel_info1 = channel_info.copy()
            channel_info1['physical_max'] = 999999999999
            # now a warning should appear.
            with pyedflib.EdfWriter(self.edf_data_file, 1, file_type=pyedflib.FILETYPE_EDF) as f:
                f.setSignalHeader(0,channel_info1)
                data = np.ones(100) * 0.1
                f.writePhysicalSamples(data)

        with self.assertRaises(ValueError):
            channel_info1 = channel_info.copy()
            channel_info1['physical_min'] = -999999999999
            # now a warning should appear.
            with pyedflib.EdfWriter(self.edf_data_file, 1, file_type=pyedflib.FILETYPE_EDF) as f:
                f.setSignalHeader(0,channel_info1)
                data = np.ones(100) * 0.1
                f.writePhysicalSamples(data)

        # test with DMIN/DMAX for EDF+
        with self.assertRaises(ValueError):
            channel_info1 = channel_info.copy()
            channel_info1['digital_min'] = -32769
            # now a warning should appear.
            with pyedflib.EdfWriter(self.edf_data_file, 1, file_type=pyedflib.FILETYPE_EDF) as f:
                f.setSignalHeader(0,channel_info1)
                data = np.ones(100) * 0.1
                f.writePhysicalSamples(data)

        with self.assertRaises(ValueError):
            channel_info1 = channel_info.copy()
            channel_info1['digital_max'] = 32768
            # now a warning should appear.
            with pyedflib.EdfWriter(self.edf_data_file, 1, file_type=pyedflib.FILETYPE_EDF) as f:
                f.setSignalHeader(0,channel_info1)
                data = np.ones(100) * 0.1
                f.writePhysicalSamples(data)

        # test with DMIN/DMAX for BDF+
        with self.assertRaises(ValueError):
            channel_info1 = channel_info.copy()
            channel_info1['digital_min'] = -8388609
            # now a warning should appear.
            with pyedflib.EdfWriter(self.edf_data_file, 1, file_type=pyedflib.FILETYPE_BDF) as f:
                f.setSignalHeader(0,channel_info1)
                data = np.ones(100) * 0.1
                f.writePhysicalSamples(data)

        with self.assertRaises(ValueError):
            channel_info1 = channel_info.copy()
            channel_info1['digital_max'] = 8388608
            # now a warning should appear.
            with pyedflib.EdfWriter(self.edf_data_file, 1, file_type=pyedflib.FILETYPE_BDF) as f:
                f.setSignalHeader(0,channel_info1)
                data = np.ones(100) * 0.1
                f.writePhysicalSamples(data)
                
                
    def test_EdfWriter_float_sample_frequency(self):
        

        # create 4 channels with mixed sample frequencies
        sfreqs = [256, 10, 5.5, 0.1, 19.8, 10000]
        channel_info = [{'sample_frequency': fs} for fs in sfreqs]
        f = pyedflib.EdfWriter(self.edfplus_data_file, len(sfreqs),
                                file_type=pyedflib.FILETYPE_EDFPLUS)
        
        f.setSignalHeaders(channel_info)
        data = [np.random.randint(-100, 100, int(fs*30))/100 for fs in sfreqs]

        f.writeSamples(data)
        f.close()
        del f
        
        # read back data with mixed sfreq and check all data is correct
        f = pyedflib.EdfReader(self.edfplus_data_file)
        for i, (sig, fs) in enumerate(zip(data, sfreqs)):
            d = f.readSignal(i)
            np.testing.assert_almost_equal(sig, d, decimal=4)
            np.testing.assert_equal(f.getSampleFrequency(i), fs)

        f.close()
        del f
        
        
if __name__ == '__main__':
    # run_module_suite(argv=sys.argv)
    unittest.main()<|MERGE_RESOLUTION|>--- conflicted
+++ resolved
@@ -9,11 +9,7 @@
 #                            assert_equal, assert_allclose, assert_almost_equal)
 import unittest
 import pyedflib
-<<<<<<< HEAD
-from pyedflib.edfwriter import EdfWriter
-=======
 from pyedflib.edfwriter import EdfWriter, ChannelDoesNotExist, WrongInputSize
->>>>>>> f8c57e97
 from pyedflib.edfreader import EdfReader
 from datetime import datetime, date
 
@@ -38,16 +34,13 @@
                 os.remove(os.path.join(data_dir, file))
             except Exception as e:
                 print(e)
-<<<<<<< HEAD
-                
+
     def tearDown(self):
         # small hack to close handles in case of tests throwing an exception
         for obj in gc.get_objects():
             if isinstance(obj, (EdfWriter, EdfReader)):
                 obj.close()
                 del obj
-
-=======
         
     def test_exceptions_raised(self):
         
@@ -71,7 +64,6 @@
             with self.assertRaises(ChannelDoesNotExist):
                 f.setSignalHeader(n_channels+1, None)    
                 
->>>>>>> f8c57e97
     def test_write_functions(self):
         channel_info1 = {'label': 'label1', 'dimension': 'mV', 'sample_frequency': 100,
                         'physical_max': 32767, 'physical_min': -32768,
