--- conflicted
+++ resolved
@@ -221,11 +221,7 @@
     }
   }
 
-<<<<<<< HEAD
-  return file_used;
-=======
   return file_used ;
->>>>>>> c5b45d01
 }
 
 
@@ -279,26 +275,17 @@
     return -1;
   }
 
-<<<<<<< HEAD
-    if(check_file_size<0)	
+  if(check_file_size<0)	
   {	
     edfhdr->filetype = EDFLIB_INVALID_CHECK_SIZE_VALUE;	
-=======
-    return -1;
-  }
->>>>>>> c5b45d01
+
 
     return -1;	
   }	
 
-<<<<<<< HEAD
   if(check_file_size>2)	
   {	
     edfhdr->filetype = EDFLIB_INVALID_CHECK_SIZE_VALUE;	
-=======
-    return -1;
-  }
->>>>>>> c5b45d01
 
     return -1;
   }
@@ -547,7 +534,6 @@
       err = edflib_write_edf_header(hdr);
       if(err)
       {
-<<<<<<< HEAD
         fclose(hdr->file_hdl);
 
         free(hdr->edfparam);
@@ -565,9 +551,7 @@
         edf_files_open--;
 
         return err;
-=======
-        return -1;
->>>>>>> c5b45d01
+
       }
 
       for(k=0; k<hdr->annots_in_file; k++)
@@ -2653,9 +2637,7 @@
   edfhdr->hdrsize = edfhdr->edfsignals * 256 + 256;
 
   if (check_file_size != EDFLIB_DO_NOT_CHECK_FILE_SIZE)
-  {
-<<<<<<< HEAD
-	  
+  {  
 	  fseeko(inputfile, 0LL, SEEK_END);
 	   if(ftello(inputfile)<(edfhdr->recordsize * edfhdr->datarecords + edfhdr->hdrsize))
 	  {
@@ -2666,18 +2648,7 @@
 		free(edfhdr);
 		return NULL;
 	  }
-=======
-    fseeko(inputfile, 0LL, SEEK_END);
-    if(ftello(inputfile)<(edfhdr->recordsize * edfhdr->datarecords + edfhdr->hdrsize))
-    {
-         printf("filesize %d != %d*%d+%d ",ftello(inputfile),edfhdr->recordsize, edfhdr->datarecords, edfhdr->hdrsize);
-        *edf_error = EDFLIB_FILE_ERRORS_FILESIZE;
-        free(edf_hdr);
-        free(edfhdr->edfparam);
-        free(edfhdr);
-        return NULL;
-    }
->>>>>>> c5b45d01
+
   }
   n = 0;
 
@@ -2704,10 +2675,6 @@
   free(edf_hdr);
 
   return edfhdr;
-<<<<<<< HEAD
- 
-=======
->>>>>>> c5b45d01
 }
 
 
@@ -2942,7 +2909,6 @@
   return EDFLIB_VERSION;
 }
 
-<<<<<<< HEAD
 int edflib_repair_file_size(const char *path, struct edfhdrblock *edfhdr)		
 {		
   int p;		
@@ -2960,25 +2926,6 @@
   }		
   fclose(file);		
   return 0;		
-=======
-int edflib_repair_file_size(const char *path, struct edfhdrblock *edfhdr)
-{
-  int p;
-  FILE *file;
-  
-  file = fopeno(path, "wb");  
-  if(edfhdr->datarecords<100000000LL)
-  {
-    fseeko(file, 236LL, SEEK_SET);
-    p = edflib_fprint_int_number_nonlocalized(file, (int)(edfhdr->datarecords), 0, 0);
-    if(p < 2)
-    {
-      fputc(' ', file);
-    }
-  }
-  fclose(file);
-  return (0);
->>>>>>> c5b45d01
 }
 
 static int edflib_get_annotations(struct edfhdrblock *edfhdr, int hdl, int read_annotations)
@@ -3760,12 +3707,8 @@
   if((filetype!=EDFLIB_FILETYPE_EDFPLUS)&&(filetype!=EDFLIB_FILETYPE_BDFPLUS))
   {
     return EDFLIB_FILETYPE_ERROR;
-<<<<<<< HEAD
   }*/
-=======
-  }
-  */
->>>>>>> c5b45d01
+
 
   if(edf_files_open>=EDFLIB_MAXFILES)
   {
@@ -3891,11 +3834,6 @@
 
   hdr->data_record_duration = 1.0;
 
-<<<<<<< HEAD
-=======
-  
-
->>>>>>> c5b45d01
   return handle;
 }
 
@@ -4036,7 +3974,6 @@
   hdrlist[handle]->data_record_duration = ((double)(hdrlist[handle]->long_data_record_duration)) / EDFLIB_TIME_DIMENSION;
 
   return 0;
-<<<<<<< HEAD
 }
 
 
@@ -4115,8 +4052,6 @@
   hdrlist[handle]->starttime_offset = (long long)subsecond;
 
   return 0;
-=======
->>>>>>> c5b45d01
 }
 
 
@@ -4221,7 +4156,6 @@
 
       hdr->wrbufsize = 0;
 
-<<<<<<< HEAD
       hdr->wrbuf = (char *)malloc(sf * 3);
 
       if(hdr->wrbuf == NULL)
@@ -4230,11 +4164,7 @@
       }
 
       hdr->wrbufsize = sf * 3;
-=======
-    if(fputc((value>>8)&0xff, file)==EOF)
-    {
-      return -1;
->>>>>>> c5b45d01
+
     }
 
     for(i=0; i<sf; i++)
@@ -4411,7 +4341,6 @@
 
     for(i=0; i<sf; i++)
     {
-<<<<<<< HEAD
       value = buf[i];
 
       if(value>digmax)
@@ -4429,9 +4358,7 @@
       hdr->wrbuf[i * 3 + 1] = (value >> 8) & 0xff;
 
       hdr->wrbuf[i * 3 + 2] = (value >> 16) & 0xff;
-=======
-      return -1;
->>>>>>> c5b45d01
+
     }
 
     if(fwrite(hdr->wrbuf, sf * 3, 1, file) != 1)
@@ -4594,7 +4521,6 @@
 
       for(i=0; i<sf; i++)
       {
-<<<<<<< HEAD
         value = buf[i + buf_offset];
 
         if(value>digmax)
@@ -4612,9 +4538,6 @@
         hdr->wrbuf[i * 3 + 1] = (value >> 8) & 0xff;
 
         hdr->wrbuf[i * 3 + 2] = (value >> 16) & 0xff;
-=======
-        return -1;
->>>>>>> c5b45d01
       }
 
       if(fwrite(hdr->wrbuf, sf * 3, 1, file) != 1)
@@ -4759,7 +4682,6 @@
 
       for(i=0; i<sf; i++)
       {
-<<<<<<< HEAD
         value = buf[i + buf_offset];
 
         if(value>digmax)
@@ -4777,9 +4699,6 @@
         hdr->wrbuf[i * 3 + 1] = (value >> 8) & 0xff;
 
         hdr->wrbuf[i * 3 + 2] = (value >> 16) & 0xff;
-=======
-        return -1;
->>>>>>> c5b45d01
       }
 
       if(fwrite(hdr->wrbuf, sf * 3, 1, file) != 1)
@@ -5012,14 +4931,7 @@
 
       hdr->wrbufsize = 0;
 
-<<<<<<< HEAD
       hdr->wrbuf = (char *)malloc(sf * 3);
-=======
-    //if(fputc((value>>8)&0xff, file)==EOF)
-    //{
-    //  return -1;
-    //}
->>>>>>> c5b45d01
 
       if(hdr->wrbuf == NULL)
       {
@@ -5212,15 +5124,8 @@
           return -1;
         }
 
-<<<<<<< HEAD
         hdr->wrbufsize = sf * 3;
       }
-=======
-      //if(fputc((value>>8)&0xff, file)==EOF)
-      //{
-      //  return -1;
-      //}
->>>>>>> c5b45d01
 
       for(i=0; i<sf; i++)
       {
@@ -5938,12 +5843,7 @@
   {
     fputc(' ', file);
   }
-
-<<<<<<< HEAD
-=======
-  hdr->total_annot_bytes = EDFLIB_ANNOTATION_BYTES * hdr->nr_annot_chns;
-
->>>>>>> c5b45d01
+  
   return 0;
 }
 
@@ -7193,12 +7093,7 @@
     return j;
   }
 
-<<<<<<< HEAD
   dest[j] = 0;
-
-=======
->>>>>>> c5b45d01
-  return j;
 }
 
 
@@ -7492,7 +7387,6 @@
     value += (str[i] - '0');
   }
 
-<<<<<<< HEAD
   return value * sign;
 }
 
@@ -7594,7 +7488,4 @@
 
 
 
-=======
-  return(value * sign);
-}
->>>>>>> c5b45d01
+
