
# -*- coding: utf-8 -*-
# Copyright (c) 2015 - 2017 Holger Nahrstaedt
# Copyright (c) 2011, 2015, Chris Lee-Messer
# Copyright (c) 2016-2017 The pyedflib Developers
#                         <https://github.com/holgern/pyedflib>
# See LICENSE for license details.
"""
Created on Tue Jan  7 12:13:47 2020

This file contains high-level functions to work with pyedflib.

Includes
    - Reading and writing EDFs
    - Anonymizing EDFs
    - Comparing EDFs
    - Renaming Channels from EDF files
    - Dropping Channels from EDF files

@author: skjerns
"""

import os
import numpy as np
import warnings
import pyedflib
from datetime import datetime
# from . import EdfWriter
# from . import EdfReader

def tqdm(iteratable, *args, **kwargs):
    """
    These is an optional dependecies that shows a progress bar for some
    of the functions, e.g. loading.

    install this dependency with `pip install tqdm`

    if not installed this is just a pass through iterator
    """
    try:
        from tqdm import tqdm as iterator
        return iterator(iteratable, *args, **kwargs)
    except:
        return iteratable


def _parse_date(string):
    """
    A simple dateparser that detects common  date formats

    Parameters
    ----------
    string : str
        a date string in format as denoted below.

    Returns
    -------
    datetime.datetime
        datetime object of a time.

    """
    # some common formats.
    formats = ['%Y-%m-%d', '%d-%m-%Y', '%d.%m.%Y', '%Y.%m.%d', '%d %b %Y',
               '%Y/%m/%d', '%d/%m/%Y']
    for f in formats:
        try:
            return datetime.strptime(string, f)
        except:
            pass
    try:
        import dateparser
        return dateparser.parse(string)
    except:
        print('dateparser is not installed. to convert strings to dates'\
              'install via `pip install dateparser`.')
        raise ValueError('birthdate must be datetime object or of format'\
                         ' `%d-%m-%Y`, eg. `24-01-2020`')

def dig2phys(signal, dmin, dmax, pmin, pmax):
    """
    converts digital edf values to physical values

    Parameters
    ----------
    signal : np.ndarray or int
        A numpy array with int values (digital values) or an int.
    dmin : int
        digital minimum value of the edf file (eg -2048).
    dmax : int
        digital maximum value of the edf file (eg 2048).
    pmin : float
        physical maximum value of the edf file (eg -200.0).
    pmax : float
        physical maximum value of the edf file (eg 200.0).

    Returns
    -------
    physical : np.ndarray or float
        converted physical values

    """
    m = (pmax-pmin) / (dmax-dmin)
    b = pmax / m - dmax
    physical = m * (signal + b)
    return physical


def phys2dig(signal, dmin, dmax, pmin, pmax):
    """
    converts physical values to digital values

    Parameters
    ----------
    signal : np.ndarray or int
        A numpy array with int values (digital values) or an int.
    dmin : int
        digital minimum value of the edf file (eg -2048).
    dmax : int
        digital maximum value of the edf file (eg 2048).
    pmin : float
        physical maximum value of the edf file (eg -200.0).
    pmax : float
        physical maximum value of the edf file (eg 200.0).

    Returns
    -------
    digital : np.ndarray or int
        converted digital values

    """
    m = (pmax-pmin) / (dmax-dmin)
    b = pmax / m - dmax
    digital = signal/m - b
    return digital



def make_header(technician='', recording_additional='', patientname='',
                patient_additional='', patientcode= '', equipment= '',
                admincode= '', gender= '', startdate=None, birthdate= ''):
    """
    A convenience function to create an EDF header (a dictionary) that
    can be used by pyedflib to update the main header of the EDF

    Parameters
    ----------
    technician : str, optional
        name of the technician. The default is ''.
    recording_additional : str, optional
        comments etc. The default is ''.
    patientname : str, optional
        the name of the patient. The default is ''.
    patient_additional : TYPE, optional
        more info about the patient. The default is ''.
    patientcode : str, optional
        alphanumeric code. The default is ''.
    equipment : str, optional
        which system was used. The default is ''.
    admincode : str, optional
        code of the admin. The default is ''.
    gender : str, optional
        gender of patient. The default is ''.
    startdate : datetime.datetime, optional
        startdate of recording. The default is None.
    birthdate : str/datetime.datetime, optional
        date of birth of the patient. The default is ''.

    Returns
    -------
    header : dict
        a dictionary with the values given filled in.

    """

    if not birthdate=='' and isinstance(birthdate, str):
        birthdate = _parse_date(birthdate)
    if startdate is None:
        now = datetime.now()
        startdate = datetime(now.year, now.month, now.day,
                             now.hour, now.minute, now.second)
        del now
    if isinstance(birthdate, datetime):
        birthdate = birthdate.strftime('%d %b %Y').lower()
    local = locals()
    header = {}
    for var in local:
        if isinstance(local[var], datetime):
            header[var] = local[var]
        else:
            header[var] = str(local[var])
    return header


def make_signal_header(label, dimension='uV', sample_rate=256,
                       physical_min=-200, physical_max=200, digital_min=-32768,
                       digital_max=32767, transducer='', prefiler=''):
    """
    A convenience function that creates a signal header for a given signal.
    This can be used to create a list of signal headers that is used by
    pyedflib to create an edf. With this, different sampling frequencies
    can be indicated.

    Parameters
    ----------
    label : str
        the name of the channel.
    dimension : str, optional
        dimension, eg mV. The default is 'uV'.
    sample_rate : int, optional
        sampling frequency. The default is 256.
    physical_min : float, optional
        minimum value in dimension. The default is -200.
    physical_max : float, optional
        maximum value in dimension. The default is 200.
    digital_min : int, optional
        digital minimum of the ADC. The default is -32768.
    digital_max : int, optional
        digital maximum of the ADC. The default is 32767.
    transducer : str, optional
        electrode type that was used. The default is ''.
    prefiler : str, optional
        filtering and sampling method. The default is ''.

    Returns
    -------
    signal_header : dict
        a signal header that can be used to save a channel to an EDF.

    """

    signal_header = {'label': label,
               'dimension': dimension,
               'sample_rate': sample_rate,
               'physical_min': physical_min,
               'physical_max': physical_max,
               'digital_min':  digital_min,
               'digital_max':  digital_max,
               'transducer': transducer,
               'prefilter': prefiler}
    return signal_header


def make_signal_headers(list_of_labels, dimension='uV', sample_rate=256,
                       physical_min=-200, physical_max=200, digital_min=-32768,
                       digital_max=32767, transducer='', prefiler=''):
    """
    A function that creates signal headers for a given list of channel labels.
    This can only be used if each channel has the same sampling frequency

    Parameters
    ----------
    list_of_labels : list of str
        A list with labels for each channel.
    dimension : str, optional
        dimension, eg mV. The default is 'uV'.
    sample_rate : int, optional
        sampling frequency. The default is 256.
    physical_min : float, optional
        minimum value in dimension. The default is -200.
    physical_max : float, optional
        maximum value in dimension. The default is 200.
    digital_min : int, optional
        digital minimum of the ADC. The default is -32768.
    digital_max : int, optional
        digital maximum of the ADC. The default is 32767.
    transducer : str, optional
        electrode type that was used. The default is ''.
    prefiler : str, optional
        filtering and sampling method. The default is ''.

    Returns
    -------
    signal_headers : list of dict
        returns n signal headers as a list to save several signal headers.

    """
    signal_headers = []
    for label in list_of_labels:
        header = make_signal_header(label, dimension=dimension, sample_rate=sample_rate,
                                    physical_min=physical_min, physical_max=physical_max,
                                    digital_min=digital_min, digital_max=digital_max,
                                    transducer=transducer, prefiler=prefiler)
        signal_headers.append(header)
    return signal_headers


def read_edf(edf_file, ch_nrs=None, ch_names=None, digital=False, verbose=True):
    """
    Convenience function for reading EDF+/BDF data with pyedflib.

    Will load the edf and return the signals, the headers of the signals
    and the header of the EDF. If all signals have the same sample frequency
    will return a numpy array, else a list with the individual signals


    Parameters
    ----------
    edf_file : str
        link to an edf file.
    ch_nrs : list of int, optional
        The indices of the channels to read. The default is None.
    ch_names : list of str, optional
        The names of channels to read. The default is None.
    digital : bool, optional
        will return the signals as digital values (ADC). The default is False.
    verbose : bool, optional
        DESCRIPTION. The default is True.

    Returns
    -------
    signals : np.ndarray or list
        the signals of the chosen channels contained in the EDF.
    signal_headers : list
        one signal header for each channel in the EDF.
    header : dict
        the main header of the EDF file containing meta information.

    """
    assert (ch_nrs is  None) or (ch_names is None), \
           'names xor numbers should be supplied'
    if ch_nrs is not None and not isinstance(ch_nrs, list): ch_nrs = [ch_nrs]
    if ch_names is not None and \
        not isinstance(ch_names, list): ch_names = [ch_names]

    with pyedflib.EdfReader(edf_file) as f:
        # see which channels we want to load
        available_chs = [ch.upper() for ch in f.getSignalLabels()]
        n_chrs = f.signals_in_file

        # find out which number corresponds to which channel
        if ch_names is not None:
            ch_nrs = []
            for ch in ch_names:
                if not ch.upper() in available_chs:
                    warnings.warn('{} is not in source file (contains {})'\
                                  .format(ch, available_chs))
                    print('will be ignored.')
                else:
                    ch_nrs.append(available_chs.index(ch.upper()))

        # if there ch_nrs is not given, load all channels

        if ch_nrs is None: # no numbers means we load all
            ch_nrs = range(n_chrs)

        # convert negative numbers into positives
        ch_nrs = [n_chrs+ch if ch<0 else ch for ch in ch_nrs]

        # load headers, signal information and
        header = f.getHeader()
        signal_headers = [f.getSignalHeaders()[c] for c in ch_nrs]

        # add annotations to header
        annotations = f.read_annotation()
        annotations = [[float(t)/10000000, d if d else -1, x.decode()] for t,d,x in annotations]
        header['annotations'] = annotations
        signals = []
        for i,c in enumerate(tqdm(ch_nrs, desc='Reading Channels',
                                  disable=not verbose)):
            signal = f.readSignal(c, digital=digital)
            signals.append(signal)

        # we can only return a np.array if all signals have the same samplefreq
        sfreqs = [shead['sample_rate'] for shead in signal_headers]
        all_sfreq_same = sfreqs[1:]==sfreqs[:-1]
        if all_sfreq_same:
            dtype = np.int32 if digital else np.float
            signals = np.array(signals, dtype=dtype)

    assert len(signals)==len(signal_headers), 'Something went wrong, lengths'\
                                         ' of headers is not length of signals'
    del f
    return  signals, signal_headers, header


def write_edf(edf_file, signals, signal_headers, header=None, digital=False,
              file_type=-1):
    """
    Write signals to an edf_file. Header can be generated on the fly with
    generic values. EDF+/BDF+ is selected based on the filename extension,
    but can be overwritten by setting filetype to pyedflib.FILETYPE_XXX

    Parameters
    ----------
    edf_file : np.ndarray or list
        where to save the EDF file
    signals : list
        The signals as a list of arrays or a ndarray.

    signal_headers : list of dict
        a list with one signal header(dict) for each signal.
        See pyedflib.EdfWriter.setSignalHeader..
    header : dict
        a main header (dict) for the EDF file, see
        pyedflib.EdfWriter.setHeader for details.
        If no header present, will create an empty header
    digital : bool, optional
        whether the signals are in digital format (ADC). The default is False.
    filetype: int, optional
        choose filetype for saving.
        EDF = 0, EDF+ = 1, BDF = 2, BDF+ = 3, automatic from extension = -1

    Returns
    -------
    bool
         True if successful, False if failed.
    """
    assert header is None or isinstance(header, dict), \
        'header must be dictioniary or None'
    assert isinstance(signal_headers, list), \
        'signal headers must be list'
    assert len(signal_headers)==len(signals), \
        'signals and signal_headers must be same length'
    assert file_type in [-1, 0, 1, 2, 3], 'filetype must be in range -1, 3'

    if file_type==-1:
        ext = os.path.splitext(edf_file)[-1]
        if ext == '.edf':
            file_type = pyedflib.FILETYPE_EDFPLUS
        elif ext == '.bdf':
            file_type = pyedflib.FILETYPE_BDFPLUS
        else:
            raise ValueError('Unknown extension {}'.format(ext))

    n_channels = len(signals)

    if header is None: header = {}
    default_header = make_header()
    default_header.update(header)
    header = default_header
<<<<<<< HEAD

    annotations = header.get('annotations', '')
=======
    
    annotations = header.get('annotations', [])
>>>>>>> 20f02c32

    # check dmin, dmax and pmin, pmax dont exceed signal min/max
    for s, sh in zip(signals, signal_headers):
        dmin, dmax = sh['digital_min'], sh['digital_max']
        pmin, pmax = sh['physical_min'], sh['physical_max']
        label = sh['label']
        if digital: # exception as it will lead to clipping
            assert dmin<=s.min(), \
            'digital_min is {}, but signal_min is {}' \
            'for channel {}'.format(dmin, s.min(), label)
            assert dmax>=s.max(), \
            'digital_min is {}, but signal_min is {}' \
            'for channel {}'.format(dmax, s.max(), label)
        else: # only warning, as this will not lead to clipping
            assert pmin<=s.min(), \
            'phys_min is {}, but signal_min is {} ' \
            'for channel {}'.format(pmin, s.min(), label)
            assert pmax>=s.max(), \
            'phys_max is {}, but signal_max is {} ' \
            'for channel {}'.format(pmax, s.max(), label)

    with pyedflib.EdfWriter(edf_file, n_channels=n_channels, file_type=file_type) as f:
        f.setSignalHeaders(signal_headers)
        f.setHeader(header)
        f.writeSamples(signals, digital=digital)
        for annotation in annotations:
            f.writeAnnotation(*annotation)
    del f

    return os.path.isfile(edf_file)


def write_edf_quick(edf_file, signals, sfreq, digital=False):
    """
    wrapper for write_pyedf without creating headers.
    Use this if you don't care about headers or channel names and just
    want to dump some signals with the same sampling freq. to an edf

    Parameters
    ----------
    edf_file : str
        where to store the data/edf.
    signals : np.ndarray
        The signals you want to store as numpy array.
    sfreq : int
        the sampling frequency of the signals.
    digital : bool, optional
        if the data is present digitally (int) or as mV/uV.The default is False.

    Returns
    -------
    bool
        True if successful, else False or raise Error.

    """
    signals = np.atleast_2d(signals)
    header = make_signal_header('ch_1', sample_rate=sfreq)
    labels = ['CH_{}'.format(i) for i in range(len(signals))]
    pmin, pmax = signals.min(), signals.max()
    signal_headers = make_signal_headers(labels, sample_rate = sfreq,
                                         physical_min=pmin, physical_max=pmax)
    return write_edf(edf_file, signals, signal_headers, header, digital=digital)


def read_edf_header(edf_file):
    """
    Reads the header and signal headers of an EDF file and it's annotations

    Parameters
    ----------
    edf_file : str
        EDF/BDF file to read.

    Returns
    -------
    summary : dict
        header of the edf file as dictionary.

    """
    assert os.path.isfile(edf_file), 'file {} does not exist'.format(edf_file)
    with pyedflib.EdfReader(edf_file) as f:
        annotations = f.read_annotation()
        annotations = [[t//10000000, d if d else -1, x] for t,d,x in annotations]
        summary = f.getHeader()
        summary['Duration'] = f.getFileDuration()
        summary['SignalHeaders'] = f.getSignalHeaders()
        summary['channels'] = f.getSignalLabels()
        summary['annotations'] = annotations
    del f
    return summary


def compare_edf(edf_file1, edf_file2, verbose=True):
    """
    Loads two edf files and checks whether the values contained in
    them are the same. Does not check the header or annotations data.

    Mainly to verify that other options (eg anonymization) produce the
    same EDF file.

    Parameters
    ----------
    edf_file1 : str
        edf file 1 to compare.
    edf_file2 : str
        edf file 2 to compare.
    verbose : bool, optional
        print progress or not. The default is True.

    Returns
    -------
    bool
        True if signals are equal, else raises error.
    """
    signals1, shead1, _ =  read_edf(edf_file1, digital=True, verbose=verbose)
    signals2, shead2, _ =  read_edf(edf_file2, digital=True, verbose=verbose)

    for i, sigs in enumerate(zip(signals1, signals2)):
        s1, s2 = sigs
        if np.array_equal(s1, s2): continue # early stopping
        s1 = np.abs(s1)
        s2 = np.abs(s2)
        if np.array_equal(s1, s2): continue # early stopping
        close =  np.mean(np.isclose(s1, s2))
        assert close>0.99, 'Error, digital values of {}'\
              ' and {} for ch {}: {} are not the same: {:.3f}'.format(
                edf_file1, edf_file2, shead1[i]['label'],
                shead2[i]['label'], close)

    dmin1, dmax1 = shead1[i]['digital_min'], shead1[i]['digital_max']
    pmin1, pmax1 = shead1[i]['physical_min'], shead1[i]['physical_max']
    dmin2, dmax2 = shead2[i]['digital_min'], shead2[i]['digital_max']
    pmin2, pmax2 = shead2[i]['physical_min'], shead2[i]['physical_max']

    for i, sigs in enumerate(zip(signals1, signals2)):
        s1, s2 = sigs

        # convert to physical values, no need to load all data again
        s1 = dig2phys(s1, dmin1, dmax1, pmin1, pmax1)
        s2 = dig2phys(s2, dmin2, dmax2, pmin2, pmax2)

        # compare absolutes in case of inverted signals
        if np.array_equal(s1, s2): continue # early stopping
        s1 = np.abs(s1)
        s2 = np.abs(s2)
        if np.array_equal(s1, s2): continue # early stopping
        min_dist = np.abs(dig2phys(1, dmin1, dmax1, pmin1, pmax1))
        close =  np.mean(np.isclose(s1, s2, atol=min_dist))
        assert close>0.99, 'Error, physical values of {}'\
            ' and {} for ch {}: {} are not the same: {:.3f}'.format(
                edf_file1, edf_file2, shead1[i]['label'],
                shead2[i]['label'], close)
    return True


def drop_channels(edf_source, edf_target=None, to_keep=None, to_drop=None):
    """
    Remove channels from an edf file. Save the file.
    For safety reasons, no source files can be overwritten.

    Parameters
    ----------
    edf_source : str
        The source edf file from which to drop channels.
    edf_target : str, optional
        Where to save the file.If None, will be edf_source+'dropped.edf'.
        The default is None.
    to_keep : list, optional
         A list of channel names or indices that will be kept.
         Strings will always be interpreted as channel names.
         'to_keep' will overwrite any droppings proposed by to_drop.
         The default is None.
    to_drop : list, optional
        A list of channel names/indices that should be dropped.
        Strings will be interpreted as channel names. The default is None.

    Returns
    -------
    edf_target : str
         the target filename with the dropped channels.

    """

    # convert to list if necessary
    if isinstance(to_keep, (int, str)): to_keep = [to_keep]
    if isinstance(to_drop, (int, str)): to_drop = [to_drop]

    # check all parameters are good
    assert to_keep is None or to_drop is None,'Supply only to_keep xor to_drop'
    if to_keep is not None:
        assert all([isinstance(ch, (str, int)) for ch in to_keep]),\
            'channels must be int or string'
    if to_drop is not None:
        assert all([isinstance(ch, (str, int)) for ch in to_drop]),\
            'channels must be int or string'
    assert os.path.exists(edf_source), \
            'source file {} does not exist'.format(edf_source)
    assert edf_source!=edf_target, 'For safet, target must not be source file.'

    if edf_target is None:
        edf_target = os.path.splitext(edf_source)[0] + '_dropped.edf'
    if os.path.exists(edf_target):
        warnings.warn('Target file will be overwritten')

    ch_names = read_edf_header(edf_source)['channels']
    # convert to all lowercase for compatibility
    ch_names = [ch.lower() for ch in ch_names]
    ch_nrs = list(range(len(ch_names)))

    if to_keep is not None:
        for i,ch in enumerate(to_keep):
            if isinstance(ch,str):
                ch_idx = ch_names.index(ch.lower())
                to_keep[i] = ch_idx
        load_channels = list(to_keep) # copy list compatible with py2.7
    elif to_drop is not None:
        for i,ch in enumerate(to_drop):
            if isinstance(ch,str):
                ch_idx = ch_names.index(ch.lower())
                to_drop[i] = ch_idx
        to_drop = [len(ch_nrs)+ch if ch<0 else ch for ch in to_drop]

        [ch_nrs.remove(ch) for ch in to_drop]
        load_channels = list(ch_nrs)
    else:
        raise ValueError

    signals, signal_headers, header = read_edf(edf_source,
                                               ch_nrs=load_channels,
                                               digital=True)

    write_edf(edf_target, signals, signal_headers, header, digital=True)
    return edf_target


def anonymize_edf(edf_file, new_file=None,
                  to_remove=['patientname', 'birthdate'],
                  new_values=['xxx', ''], verify=False):
    """Anonymize an EDF file by replacing values of header fields.

    This function can be used to overwrite all header information that is
    patient specific, for example birthdate and patientname. All header fields
    can be overwritten this way (i.e., all header.keys() given
    _, _, header = read_edf(edf_file, digital=True)).

    Parameters
    ----------
    edf_file : str
         Filename of an EDF/BDF.
    new_file : str | None
         The filename of the anonymized file. If None, the input filename
         appended with '_anonymized' is used. Defaults to None.
    to_remove : list of str
        List of attributes to overwrite in the `edf_file`. Defaults to
        ['patientname', 'birthdate'].
    new_values : list of str
        List of values used for overwriting the attributes specified in
        `to_remove`. Each item in `to_remove` must have a corresponding item
        in `new_values`. Defaults to ['xxx', ''].
    verify : bool
        Compare `edf_file` and `new_file` for equality (i.e., double check that
        values are same). Defaults to False

    Returns
    -------
    bool
        True if successful, or if `verify` is False. Raises an error otherwise.

    """
    if not len(to_remove) == len(new_values):
        raise AssertionError('Each `to_remove` must have one `new_value`')

    if new_file is None:
        file, ext = os.path.splitext(edf_file)
        new_file = file + '_anonymized' + ext

    signals, signal_headers, header = read_edf(edf_file, digital=True)

    for new_val, attr in zip(new_values, to_remove):
        header[attr] = new_val

    write_edf(new_file, signals, signal_headers, header, digital=True)
    if verify:
        compare_edf(edf_file, new_file)
    return True


def rename_channels(edf_file, mapping, new_file=None):
    """
    A convenience function to rename channels in an EDF file.

    Parameters
    ----------
    edf_file : str
        an string pointing to an edf file.
    mapping : dict
         a dictionary with channel mappings as key:value.
         eg: {'M1-O2':'A1-O2'}
    new_file : str, optional
        the new filename. If None will be edf_file + '_renamed'
        The default is None.

    Returns
    -------
    bool
        True if successful, False if failed.

    """
    header = read_edf_header(edf_file)
    channels = header['channels']
    if new_file is None:
        file, ext = os.path.splitext(edf_file)
        new_file = file + '_renamed' + ext

    signal_headers = []
    signals = []
    for ch_nr in tqdm(range(len(channels))):
        signal, signal_header, _ = read_edf(file, digital=True,
                                            ch_nrs=ch_nr, verbose=False)
        ch = signal_header[0]['label']
        if ch in mapping :
            print('{} to {}'.format(ch, mapping[ch]))
            ch = mapping[ch]
            signal_header[0]['label']=ch
        else:
            print('no mapping for {}, leave as it is'.format(ch))
        signal_headers.append(signal_header[0])
        signals.append(signal.squeeze())

    return write_edf(new_file, signals, signal_headers, header, digital=True)


def change_polarity(edf_file, channels, new_file=None, verify=True, verbose=True):
    """
    Change polarity of certain channels

    Parameters
    ----------
    edf_file : str
        from which file to change polarity.
    channels : list of int
        the indices of the channels.
    new_file : str, optional
        where to save the edf with inverted channels. The default is None.
    verify : bool, optional
        whether to verify the two edfs for similarity. The default is True.
    verbose : str, optional
        print progress or not. The default is True.

    Returns
    -------
    bool
        True if success.

    """

    if new_file is None:
        new_file = os.path.splitext(edf_file)[0] + '.edf'

    if isinstance(channels, str): channels=[channels]
    channels = [c.lower() for c in channels]

    signals, signal_headers, header = read_edf(edf_file, digital=True, verbose=verbose)
    for i,sig in enumerate(signals):
        label = signal_headers[i]['label'].lower()
        if label in channels:
            if verbose: print('inverting {}'.format(label))
            signals[i] = -sig
    write_edf(new_file, signals, signal_headers, header, digital=True, correct=False)
    if verify: compare_edf(edf_file, new_file)
    return True<|MERGE_RESOLUTION|>--- conflicted
+++ resolved
@@ -428,13 +428,9 @@
     default_header = make_header()
     default_header.update(header)
     header = default_header
-<<<<<<< HEAD
-
-    annotations = header.get('annotations', '')
-=======
     
     annotations = header.get('annotations', [])
->>>>>>> 20f02c32
+
 
     # check dmin, dmax and pmin, pmax dont exceed signal min/max
     for s, sh in zip(signals, signal_headers):
